#! /usr/bin/env python
import time

import rospy
import actionlib

from geometry_msgs.msg import Pose
from cob_cartesian_controller.msg import CartesianControllerAction, CartesianControllerGoal
from cob_cartesian_controller.msg import Profile

from simple_script_server.simple_script_server import simple_script_server

import simple_cartesian_interface as sci
import twist_controller_config as tcc

from tf.transformations import *
'''
Test precondition!

MANIPULABILITY: 0.1 lambda_max, 0.005 w_threshold
DYN_TASK_READJ
CA mit k_H_CA = -20.0

JLA mit k_H_JLA = -1.0

START FROM HOME_POSITION

Torus with Radius 0.25 should be placed here (world frame / e.g. odom combined):
    pose.position.x = 0.25
    pose.position.y = -0.60
    pose.position.z = 0.95

'''

<<<<<<< HEAD
=======
def move_test():
    # Move back down
    goal = CartesianControllerGoal()
    goal.move_type = CartesianControllerGoal.LIN
    goal.move_lin.x = -0.2
    goal.move_lin.y = 0
    goal.move_lin.z = -0.07
    goal.move_lin.roll = 0.0
    goal.move_lin.pitch = 0.0
    goal.move_lin.yaw = 0.0
    goal.move_lin.profile.vel = 0.1
    goal.move_lin.profile.accl = 0.2
    goal.move_lin.profile.profile_type = Profile.SINOID
    goal.move_lin.rotate_only = False
    client.send_goal(goal)
    client.wait_for_result()

    time.sleep(0.1)

    # Move into the direction of the torso
    goal = CartesianControllerGoal()
    goal.move_type = CartesianControllerGoal.LIN
    goal.move_lin.x = 0.0
    goal.move_lin.y = 0.35
    goal.move_lin.z = 0
    goal.move_lin.roll = 0.0
    goal.move_lin.pitch = 0.0
    goal.move_lin.yaw = 0.0
    goal.move_lin.profile.vel = 0.1
    goal.move_lin.profile.accl = 0.2
    goal.move_lin.profile.profile_type = Profile.SINOID
    goal.move_lin.rotate_only = False
    client.send_goal(goal)
    client.wait_for_result()

    time.sleep(0.1)

    rospy.loginfo("Try to move through")
    goal = CartesianControllerGoal()
    goal.move_type = CartesianControllerGoal.LIN
    goal.move_lin.x = 0.8
    goal.move_lin.y = 0.0
    goal.move_lin.z = 0
    goal.move_lin.roll = 0.0
    goal.move_lin.pitch = 0.0
    goal.move_lin.yaw = 0.0
    goal.move_lin.profile.vel = 0.1
    goal.move_lin.profile.accl = 0.2
    goal.move_lin.profile.profile_type = Profile.SINOID
    goal.move_lin.rotate_only = False
    client.send_goal(goal)
    client.wait_for_result()

    time.sleep(0.5)

    rospy.loginfo("Try to move through")
    goal = CartesianControllerGoal()
    goal.move_type = CartesianControllerGoal.LIN
    goal.move_lin.x = 0.1
    goal.move_lin.y = 0.0
    goal.move_lin.z = 0
    goal.move_lin.roll = 0.0
    goal.move_lin.pitch = 0.0
    goal.move_lin.yaw = 0.0
    goal.move_lin.profile.vel = 0.05
    goal.move_lin.profile.accl = 0.1
    goal.move_lin.profile.profile_type = Profile.SINOID
    goal.move_lin.rotate_only = False
    client.send_goal(goal)
    client.wait_for_result()

    time.sleep(0.5)


    rospy.loginfo("Try to move to robot")
    goal = CartesianControllerGoal()
    goal.move_type = CartesianControllerGoal.LIN
    goal.move_lin.x = 0.0
    goal.move_lin.y = 0.15
    goal.move_lin.z = 0
    goal.move_lin.roll = 0.0
    goal.move_lin.pitch = 0.0
    goal.move_lin.yaw = 0.0
    goal.move_lin.profile.vel = 0.1
    goal.move_lin.profile.accl = 0.2
    goal.move_lin.profile.profile_type = Profile.SINOID
    goal.move_lin.rotate_only = False
    client.send_goal(goal)
    client.wait_for_result()

    time.sleep(0.1)

    rospy.loginfo("Try to move away from robot")
    goal = CartesianControllerGoal()
    goal.move_type = CartesianControllerGoal.LIN
    goal.move_lin.x = 0.0
    goal.move_lin.y = -0.3
    goal.move_lin.z = 0
    goal.move_lin.roll = 0.0
    goal.move_lin.pitch = 0.0
    goal.move_lin.yaw = 0.0
    goal.move_lin.profile.vel = 0.1
    goal.move_lin.profile.accl = 0.2
    goal.move_lin.profile.profile_type = Profile.SINOID
    goal.move_lin.rotate_only = False
    client.send_goal(goal)
    client.wait_for_result()

    time.sleep(0.1)

    # Try to grap down wards in the torus
    rospy.loginfo("Try to move down behind torus")
    goal = CartesianControllerGoal()
    goal.move_type = CartesianControllerGoal.LIN
    goal.move_lin.x = 0.0
    goal.move_lin.y = 0.0
    goal.move_lin.z = -0.15
    goal.move_lin.roll = 0.0
    goal.move_lin.pitch = -45.0
    goal.move_lin.yaw = 0.0
    goal.move_lin.profile.vel = 0.1
    goal.move_lin.profile.accl = 0.2
    goal.move_lin.profile.profile_type = Profile.SINOID
    goal.move_lin.rotate_only = False
    client.send_goal(goal)
    client.wait_for_result()
    result = client.get_result()
    rospy.loginfo("Result: " + str(result))

    time.sleep(0.3)

    # Try to grap up wards in the torus
    rospy.loginfo("Try to move up behind torus")
    goal = CartesianControllerGoal()
    goal.move_type = CartesianControllerGoal.LIN
    goal.move_lin.x = 0.0
    goal.move_lin.y = 0.0
    goal.move_lin.z = 0.35
    goal.move_lin.roll = 0.0
    goal.move_lin.pitch = 45.0
    goal.move_lin.yaw = 0.0
    goal.move_lin.profile.vel = 0.1
    goal.move_lin.profile.accl = 0.2
    goal.move_lin.profile.profile_type = Profile.SINOID
    goal.move_lin.rotate_only = False
    client.send_goal(goal)
    client.wait_for_result()
    result = client.get_result()
    rospy.loginfo("Result: " + str(result))

    time.sleep(0.3)

    rospy.loginfo("Try to move down again")
    goal = CartesianControllerGoal()
    goal.move_type = CartesianControllerGoal.LIN
    goal.move_lin.x = 0.0
    goal.move_lin.y = 0.0
    goal.move_lin.z = -0.15
    goal.move_lin.roll = 0.0
    goal.move_lin.pitch = 0.0
    goal.move_lin.yaw = 0.0
    goal.move_lin.profile.vel = 0.1
    goal.move_lin.profile.accl = 0.2
    goal.move_lin.profile.profile_type = Profile.SINOID
    goal.move_lin.rotate_only = False
    client.send_goal(goal)
    client.wait_for_result()
    result = client.get_result()
    rospy.loginfo("Result: " + str(result))

    time.sleep(0.3)

    rospy.loginfo("Try to move to robot")
    goal = CartesianControllerGoal()
    goal.move_type = CartesianControllerGoal.LIN
    goal.move_lin.x = 0.0
    goal.move_lin.y = 0.2
    goal.move_lin.z = 0.0
    goal.move_lin.roll = 0.0
    goal.move_lin.pitch = 0.0
    goal.move_lin.yaw = 0.0
    goal.move_lin.profile.vel = 0.1
    goal.move_lin.profile.accl = 0.2
    goal.move_lin.profile.profile_type = Profile.SINOID
    goal.move_lin.rotate_only = False
    client.send_goal(goal)
    client.wait_for_result()

    time.sleep(0.3)

    rospy.loginfo("1) Try to move back")
    goal = CartesianControllerGoal()
    goal.move_type = CartesianControllerGoal.LIN
    goal.move_lin.x = -0.4
    goal.move_lin.y = 0.0
    goal.move_lin.z = 0.0
    goal.move_lin.roll = 0.0
    goal.move_lin.pitch = 0.0
    goal.move_lin.yaw = 0.0
    goal.move_lin.profile.vel = 0.1
    goal.move_lin.profile.accl = 0.2
    goal.move_lin.profile.profile_type = Profile.SINOID
    goal.move_lin.rotate_only = False
    client.send_goal(goal)
    client.wait_for_result()

    time.sleep(0.3)

    rospy.loginfo("2) Try to move back")
    goal = CartesianControllerGoal()
    goal.move_type = CartesianControllerGoal.LIN
    goal.move_lin.x = -0.2
    goal.move_lin.y = 0.0
    goal.move_lin.z = 0.0
    goal.move_lin.roll = 0.0
    goal.move_lin.pitch = 0.0
    goal.move_lin.yaw = 0.0
    goal.move_lin.profile.vel = 0.1
    goal.move_lin.profile.accl = 0.2
    goal.move_lin.profile.profile_type = Profile.SINOID
    goal.move_lin.rotate_only = False
    client.send_goal(goal)
    client.wait_for_result()

#     time.sleep(0.5)
#
#     goal = CartesianControllerGoal()
#     goal.move_type = CartesianControllerGoal.LIN
#     goal.move_lin.x = 0.0
#     goal.move_lin.y = 0.3
#     goal.move_lin.z = 0.0
#     goal.move_lin.roll = 0.0
#     goal.move_lin.pitch = 0.0
#     goal.move_lin.yaw = 0.0
#     goal.move_lin.profile.vel = 0.1
#     goal.move_lin.profile.accl = 0.2
#     goal.move_lin.profile.profile_type = Profile.SINOID
#     goal.move_lin.rotate_only = False
#     client.send_goal(goal)
#     client.wait_for_result()


>>>>>>> 2d1ccaf7
class MoveLin(object):

    def __init__(self, world, profile, rpy=(1.571, -0.0004, -0.0114,)): # keep ee orientation as started
        self._world = world
        self._profile = profile
        self._rpy = rpy

    def move(self, title, pos=[0.0, 0.0, 0.0], rpy=None, hold_duration=None):
        rospy.loginfo(title)
        if rpy is not None:
            self._rpy = rpy
        pose = sci.gen_pose(pos, self._rpy)
        success = sci.move_lin(pose, self._world, self._profile)
        if hold_duration is not None:
            time.sleep(hold_duration)
        return success
<<<<<<< HEAD
    
=======





>>>>>>> 2d1ccaf7
def move_around_torus():
    world = "odom_combined"
    profile = Profile()
    profile.vel = 0.2
    profile.accl = 0.1
    profile.profile_type = Profile.SINOID

    ml = MoveLin(world, profile)

    ml.move('Move out of singularity', [-0.094, -0.987, 0.93])
    ml.move('Move to center of torus', [-0.09, -0.607, 0.93])
    ml.move('Move through torus', [0.558, -0.614, 0.93])
    ml.move('Move to torso', [0.56, -0.25, 0.93], hold_duration=0.3)
    ml.move('Move away from torso', [0.56, -0.69, 0.93], hold_duration=0.3)
    ml.move('1st) Move to center of torus (front)', [0.45, -0.66, 0.94], hold_duration=0.3)
    ml.move('2nd time for safety. Move to center of torus (front)', [0.45, -0.66, 0.94], hold_duration=0.3)
    ml.move('Move through torus (behind)', [-0.09, -0.607, 0.93], hold_duration=0.3)
    ml.move('Move through torus again (front)', [0.558, -0.607, 0.93], hold_duration=0.3)
    ml.move('Move up', [0.558, -0.607, 1.4], hold_duration=0.3)
    ml.move('Move down to center of torus', [0.558, -0.607, 0.93], hold_duration=0.3)
    ml.move('1st) Move down', [0.558, -0.607, 0.5], hold_duration=0.4) # leave some time for self-reconfig
    ml.move('2nd) Move down', [0.558, -0.607, 0.5], hold_duration=0.4) # leave some time for self-reconfig
    ml.move('3rd) Move down', [0.558, -0.607, 0.5], hold_duration=0.4) # leave some time for self-reconfig
<<<<<<< HEAD
    ml.move('Move up to center of torus', [0.558, -0.607, 0.93], hold_duration=0.3)
    ml.move('Move through torus again (behind)', [-0.09, -0.607, 0.93], hold_duration=0.3)
    
=======
    # ml.move('Move up to center of torus', [0.558, -0.607, 0.93], hold_duration=0.3)
    # ml.move('Move through torus again (behind)', [-0.09, -0.607, 0.93], hold_duration=0.3)

>>>>>>> 2d1ccaf7

def init_dyn_recfg():
    cli = tcc.TwistControllerReconfigureClient()
    cli.init()

    cli.set_config_param(tcc.DAMP_METHOD, tcc.TwistController_MANIPULABILITY)
    cli.set_config_param(tcc.LAMBDA_MAX, 0.1)
    cli.set_config_param(tcc.W_THRESH, 0.05)
    cli.set_config_param(tcc.SOLVER, tcc.TwistController_DYN_TASKS_READJ)
    cli.set_config_param(tcc.K_H, 1.0)

    cli.set_config_param(tcc.CONSTR_CA, tcc.TwistController_CA)
    cli.set_config_param(tcc.K_H_CA, -1.9)
    cli.set_config_param(tcc.DAMP_CA, 0.000001)
    cli.set_config_param(tcc.ACTIV_THRESH_CA, 0.1)

    cli.set_config_param(tcc.CONSTR_JLA, tcc.TwistController_JLA)
    cli.set_config_param(tcc.K_H_JLA, -1.0)
    cli.set_config_param(tcc.DAMP_JLA, 0.00001)
    cli.set_config_param(tcc.ACTIV_THRESH_JLA, 10.0)

    cli.set_config_param(tcc.KIN_EXT, tcc.TwistController_NO_EXTENSION)
    cli.set_config_param(tcc.KEEP_DIR, True)
    cli.set_config_param(tcc.ENF_VEL_LIM, True)
    cli.set_config_param(tcc.ENF_POS_LIM, True)

    cli.update()
    
    time.sleep(1.0)
    
    cli.set_config_param(tcc.K_H_CA, -2.0)
    cli.update()
    
    cli.close()


if __name__ == '__main__':
    rospy.init_node('test_move_around_torus')

    client = actionlib.SimpleActionClient('cartesian_trajectory_action', CartesianControllerAction)
    rospy.logwarn("Waiting for ActionServer...")
    client.wait_for_server()
    rospy.logwarn("...done")

    init_dyn_recfg()

    sss = simple_script_server()
    sss.move("arm_right", "home")
<<<<<<< HEAD
    
    move_around_torus()
=======

    move_around_torus()
>>>>>>> 2d1ccaf7
<|MERGE_RESOLUTION|>--- conflicted
+++ resolved
@@ -25,341 +25,82 @@
 
 START FROM HOME_POSITION
 
-Torus with Radius 0.25 should be placed here (world frame / e.g. odom combined):
+Torus with Radius 0.25 should be placed here (world frame / e.g. odom combined):  
     pose.position.x = 0.25
     pose.position.y = -0.60
     pose.position.z = 0.95
 
 '''
 
-<<<<<<< HEAD
-=======
-def move_test():
-    # Move back down
-    goal = CartesianControllerGoal()
-    goal.move_type = CartesianControllerGoal.LIN
-    goal.move_lin.x = -0.2
-    goal.move_lin.y = 0
-    goal.move_lin.z = -0.07
-    goal.move_lin.roll = 0.0
-    goal.move_lin.pitch = 0.0
-    goal.move_lin.yaw = 0.0
-    goal.move_lin.profile.vel = 0.1
-    goal.move_lin.profile.accl = 0.2
-    goal.move_lin.profile.profile_type = Profile.SINOID
-    goal.move_lin.rotate_only = False
-    client.send_goal(goal)
-    client.wait_for_result()
-
-    time.sleep(0.1)
-
-    # Move into the direction of the torso
-    goal = CartesianControllerGoal()
-    goal.move_type = CartesianControllerGoal.LIN
-    goal.move_lin.x = 0.0
-    goal.move_lin.y = 0.35
-    goal.move_lin.z = 0
-    goal.move_lin.roll = 0.0
-    goal.move_lin.pitch = 0.0
-    goal.move_lin.yaw = 0.0
-    goal.move_lin.profile.vel = 0.1
-    goal.move_lin.profile.accl = 0.2
-    goal.move_lin.profile.profile_type = Profile.SINOID
-    goal.move_lin.rotate_only = False
-    client.send_goal(goal)
-    client.wait_for_result()
-
-    time.sleep(0.1)
-
-    rospy.loginfo("Try to move through")
-    goal = CartesianControllerGoal()
-    goal.move_type = CartesianControllerGoal.LIN
-    goal.move_lin.x = 0.8
-    goal.move_lin.y = 0.0
-    goal.move_lin.z = 0
-    goal.move_lin.roll = 0.0
-    goal.move_lin.pitch = 0.0
-    goal.move_lin.yaw = 0.0
-    goal.move_lin.profile.vel = 0.1
-    goal.move_lin.profile.accl = 0.2
-    goal.move_lin.profile.profile_type = Profile.SINOID
-    goal.move_lin.rotate_only = False
-    client.send_goal(goal)
-    client.wait_for_result()
-
-    time.sleep(0.5)
-
-    rospy.loginfo("Try to move through")
-    goal = CartesianControllerGoal()
-    goal.move_type = CartesianControllerGoal.LIN
-    goal.move_lin.x = 0.1
-    goal.move_lin.y = 0.0
-    goal.move_lin.z = 0
-    goal.move_lin.roll = 0.0
-    goal.move_lin.pitch = 0.0
-    goal.move_lin.yaw = 0.0
-    goal.move_lin.profile.vel = 0.05
-    goal.move_lin.profile.accl = 0.1
-    goal.move_lin.profile.profile_type = Profile.SINOID
-    goal.move_lin.rotate_only = False
-    client.send_goal(goal)
-    client.wait_for_result()
-
-    time.sleep(0.5)
-
-
-    rospy.loginfo("Try to move to robot")
-    goal = CartesianControllerGoal()
-    goal.move_type = CartesianControllerGoal.LIN
-    goal.move_lin.x = 0.0
-    goal.move_lin.y = 0.15
-    goal.move_lin.z = 0
-    goal.move_lin.roll = 0.0
-    goal.move_lin.pitch = 0.0
-    goal.move_lin.yaw = 0.0
-    goal.move_lin.profile.vel = 0.1
-    goal.move_lin.profile.accl = 0.2
-    goal.move_lin.profile.profile_type = Profile.SINOID
-    goal.move_lin.rotate_only = False
-    client.send_goal(goal)
-    client.wait_for_result()
-
-    time.sleep(0.1)
-
-    rospy.loginfo("Try to move away from robot")
-    goal = CartesianControllerGoal()
-    goal.move_type = CartesianControllerGoal.LIN
-    goal.move_lin.x = 0.0
-    goal.move_lin.y = -0.3
-    goal.move_lin.z = 0
-    goal.move_lin.roll = 0.0
-    goal.move_lin.pitch = 0.0
-    goal.move_lin.yaw = 0.0
-    goal.move_lin.profile.vel = 0.1
-    goal.move_lin.profile.accl = 0.2
-    goal.move_lin.profile.profile_type = Profile.SINOID
-    goal.move_lin.rotate_only = False
-    client.send_goal(goal)
-    client.wait_for_result()
-
-    time.sleep(0.1)
-
-    # Try to grap down wards in the torus
-    rospy.loginfo("Try to move down behind torus")
-    goal = CartesianControllerGoal()
-    goal.move_type = CartesianControllerGoal.LIN
-    goal.move_lin.x = 0.0
-    goal.move_lin.y = 0.0
-    goal.move_lin.z = -0.15
-    goal.move_lin.roll = 0.0
-    goal.move_lin.pitch = -45.0
-    goal.move_lin.yaw = 0.0
-    goal.move_lin.profile.vel = 0.1
-    goal.move_lin.profile.accl = 0.2
-    goal.move_lin.profile.profile_type = Profile.SINOID
-    goal.move_lin.rotate_only = False
-    client.send_goal(goal)
-    client.wait_for_result()
-    result = client.get_result()
-    rospy.loginfo("Result: " + str(result))
-
-    time.sleep(0.3)
-
-    # Try to grap up wards in the torus
-    rospy.loginfo("Try to move up behind torus")
-    goal = CartesianControllerGoal()
-    goal.move_type = CartesianControllerGoal.LIN
-    goal.move_lin.x = 0.0
-    goal.move_lin.y = 0.0
-    goal.move_lin.z = 0.35
-    goal.move_lin.roll = 0.0
-    goal.move_lin.pitch = 45.0
-    goal.move_lin.yaw = 0.0
-    goal.move_lin.profile.vel = 0.1
-    goal.move_lin.profile.accl = 0.2
-    goal.move_lin.profile.profile_type = Profile.SINOID
-    goal.move_lin.rotate_only = False
-    client.send_goal(goal)
-    client.wait_for_result()
-    result = client.get_result()
-    rospy.loginfo("Result: " + str(result))
-
-    time.sleep(0.3)
-
-    rospy.loginfo("Try to move down again")
-    goal = CartesianControllerGoal()
-    goal.move_type = CartesianControllerGoal.LIN
-    goal.move_lin.x = 0.0
-    goal.move_lin.y = 0.0
-    goal.move_lin.z = -0.15
-    goal.move_lin.roll = 0.0
-    goal.move_lin.pitch = 0.0
-    goal.move_lin.yaw = 0.0
-    goal.move_lin.profile.vel = 0.1
-    goal.move_lin.profile.accl = 0.2
-    goal.move_lin.profile.profile_type = Profile.SINOID
-    goal.move_lin.rotate_only = False
-    client.send_goal(goal)
-    client.wait_for_result()
-    result = client.get_result()
-    rospy.loginfo("Result: " + str(result))
-
-    time.sleep(0.3)
-
-    rospy.loginfo("Try to move to robot")
-    goal = CartesianControllerGoal()
-    goal.move_type = CartesianControllerGoal.LIN
-    goal.move_lin.x = 0.0
-    goal.move_lin.y = 0.2
-    goal.move_lin.z = 0.0
-    goal.move_lin.roll = 0.0
-    goal.move_lin.pitch = 0.0
-    goal.move_lin.yaw = 0.0
-    goal.move_lin.profile.vel = 0.1
-    goal.move_lin.profile.accl = 0.2
-    goal.move_lin.profile.profile_type = Profile.SINOID
-    goal.move_lin.rotate_only = False
-    client.send_goal(goal)
-    client.wait_for_result()
-
-    time.sleep(0.3)
-
-    rospy.loginfo("1) Try to move back")
-    goal = CartesianControllerGoal()
-    goal.move_type = CartesianControllerGoal.LIN
-    goal.move_lin.x = -0.4
-    goal.move_lin.y = 0.0
-    goal.move_lin.z = 0.0
-    goal.move_lin.roll = 0.0
-    goal.move_lin.pitch = 0.0
-    goal.move_lin.yaw = 0.0
-    goal.move_lin.profile.vel = 0.1
-    goal.move_lin.profile.accl = 0.2
-    goal.move_lin.profile.profile_type = Profile.SINOID
-    goal.move_lin.rotate_only = False
-    client.send_goal(goal)
-    client.wait_for_result()
-
-    time.sleep(0.3)
-
-    rospy.loginfo("2) Try to move back")
-    goal = CartesianControllerGoal()
-    goal.move_type = CartesianControllerGoal.LIN
-    goal.move_lin.x = -0.2
-    goal.move_lin.y = 0.0
-    goal.move_lin.z = 0.0
-    goal.move_lin.roll = 0.0
-    goal.move_lin.pitch = 0.0
-    goal.move_lin.yaw = 0.0
-    goal.move_lin.profile.vel = 0.1
-    goal.move_lin.profile.accl = 0.2
-    goal.move_lin.profile.profile_type = Profile.SINOID
-    goal.move_lin.rotate_only = False
-    client.send_goal(goal)
-    client.wait_for_result()
-
-#     time.sleep(0.5)
-#
-#     goal = CartesianControllerGoal()
-#     goal.move_type = CartesianControllerGoal.LIN
-#     goal.move_lin.x = 0.0
-#     goal.move_lin.y = 0.3
-#     goal.move_lin.z = 0.0
-#     goal.move_lin.roll = 0.0
-#     goal.move_lin.pitch = 0.0
-#     goal.move_lin.yaw = 0.0
-#     goal.move_lin.profile.vel = 0.1
-#     goal.move_lin.profile.accl = 0.2
-#     goal.move_lin.profile.profile_type = Profile.SINOID
-#     goal.move_lin.rotate_only = False
-#     client.send_goal(goal)
-#     client.wait_for_result()
-
-
->>>>>>> 2d1ccaf7
 class MoveLin(object):
-
+    
     def __init__(self, world, profile, rpy=(1.571, -0.0004, -0.0114,)): # keep ee orientation as started
         self._world = world
         self._profile = profile
         self._rpy = rpy
-
+        
     def move(self, title, pos=[0.0, 0.0, 0.0], rpy=None, hold_duration=None):
         rospy.loginfo(title)
-        if rpy is not None:
+        if rpy is not None: 
             self._rpy = rpy
         pose = sci.gen_pose(pos, self._rpy)
         success = sci.move_lin(pose, self._world, self._profile)
-        if hold_duration is not None:
+        if hold_duration is not None: 
             time.sleep(hold_duration)
         return success
-<<<<<<< HEAD
     
-=======
-
-
-
-
-
->>>>>>> 2d1ccaf7
 def move_around_torus():
     world = "odom_combined"
     profile = Profile()
     profile.vel = 0.2
     profile.accl = 0.1
     profile.profile_type = Profile.SINOID
-
+    
     ml = MoveLin(world, profile)
 
     ml.move('Move out of singularity', [-0.094, -0.987, 0.93])
     ml.move('Move to center of torus', [-0.09, -0.607, 0.93])
     ml.move('Move through torus', [0.558, -0.614, 0.93])
-    ml.move('Move to torso', [0.56, -0.25, 0.93], hold_duration=0.3)
-    ml.move('Move away from torso', [0.56, -0.69, 0.93], hold_duration=0.3)
+    ml.move('Move to torso', [0.56, -0.25, 0.93], hold_duration=0.3)    
+    ml.move('Move away from torso', [0.56, -0.69, 0.93], hold_duration=0.3)    
     ml.move('1st) Move to center of torus (front)', [0.45, -0.66, 0.94], hold_duration=0.3)
     ml.move('2nd time for safety. Move to center of torus (front)', [0.45, -0.66, 0.94], hold_duration=0.3)
     ml.move('Move through torus (behind)', [-0.09, -0.607, 0.93], hold_duration=0.3)
     ml.move('Move through torus again (front)', [0.558, -0.607, 0.93], hold_duration=0.3)
     ml.move('Move up', [0.558, -0.607, 1.4], hold_duration=0.3)
-    ml.move('Move down to center of torus', [0.558, -0.607, 0.93], hold_duration=0.3)
+    ml.move('Move down to center of torus', [0.558, -0.607, 0.93], hold_duration=0.3)   
     ml.move('1st) Move down', [0.558, -0.607, 0.5], hold_duration=0.4) # leave some time for self-reconfig
     ml.move('2nd) Move down', [0.558, -0.607, 0.5], hold_duration=0.4) # leave some time for self-reconfig
     ml.move('3rd) Move down', [0.558, -0.607, 0.5], hold_duration=0.4) # leave some time for self-reconfig
-<<<<<<< HEAD
     ml.move('Move up to center of torus', [0.558, -0.607, 0.93], hold_duration=0.3)
     ml.move('Move through torus again (behind)', [-0.09, -0.607, 0.93], hold_duration=0.3)
     
-=======
-    # ml.move('Move up to center of torus', [0.558, -0.607, 0.93], hold_duration=0.3)
-    # ml.move('Move through torus again (behind)', [-0.09, -0.607, 0.93], hold_duration=0.3)
-
->>>>>>> 2d1ccaf7
 
 def init_dyn_recfg():
     cli = tcc.TwistControllerReconfigureClient()
     cli.init()
-
+    
     cli.set_config_param(tcc.DAMP_METHOD, tcc.TwistController_MANIPULABILITY)
     cli.set_config_param(tcc.LAMBDA_MAX, 0.1)
     cli.set_config_param(tcc.W_THRESH, 0.05)
-    cli.set_config_param(tcc.SOLVER, tcc.TwistController_DYN_TASKS_READJ)
+    cli.set_config_param(tcc.SOLVER, tcc.TwistController_STACK_OF_TASKS)
     cli.set_config_param(tcc.K_H, 1.0)
-
+    
     cli.set_config_param(tcc.CONSTR_CA, tcc.TwistController_CA)
     cli.set_config_param(tcc.K_H_CA, -1.9)
     cli.set_config_param(tcc.DAMP_CA, 0.000001)
     cli.set_config_param(tcc.ACTIV_THRESH_CA, 0.1)
-
+    
     cli.set_config_param(tcc.CONSTR_JLA, tcc.TwistController_JLA)
     cli.set_config_param(tcc.K_H_JLA, -1.0)
     cli.set_config_param(tcc.DAMP_JLA, 0.00001)
     cli.set_config_param(tcc.ACTIV_THRESH_JLA, 10.0)
-
+    
     cli.set_config_param(tcc.KIN_EXT, tcc.TwistController_NO_EXTENSION)
     cli.set_config_param(tcc.KEEP_DIR, True)
     cli.set_config_param(tcc.ENF_VEL_LIM, True)
     cli.set_config_param(tcc.ENF_POS_LIM, True)
-
+    
     cli.update()
     
     time.sleep(1.0)
@@ -372,20 +113,15 @@
 
 if __name__ == '__main__':
     rospy.init_node('test_move_around_torus')
-
+    
     client = actionlib.SimpleActionClient('cartesian_trajectory_action', CartesianControllerAction)
     rospy.logwarn("Waiting for ActionServer...")
     client.wait_for_server()
-    rospy.logwarn("...done")
-
+    rospy.logwarn("...done")  
+    
     init_dyn_recfg()
-
+    
     sss = simple_script_server()
     sss.move("arm_right", "home")
-<<<<<<< HEAD
     
-    move_around_torus()
-=======
-
-    move_around_torus()
->>>>>>> 2d1ccaf7
+    move_around_torus()