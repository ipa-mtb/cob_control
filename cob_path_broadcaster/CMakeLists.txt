cmake_minimum_required(VERSION 2.8.3)
project(cob_path_broadcaster)

# Load catkin and all dependencies required for this package
find_package(catkin REQUIRED COMPONENTS roscpp rospy std_msgs tf cmake_modules kdl_conversions)

find_package(TinyXML REQUIRED)
find_package(orocos_kdl REQUIRED)

FIND_PACKAGE(PythonInterp)
FIND_PACKAGE(PythonLibs)
FIND_PACKAGE(Boost COMPONENTS python)

include_directories (${PYTHON_INCLUDE_DIRS})
find_package(orocos_kdl REQUIRED)

find_package(Boost 1.45.0 COMPONENTS python)
include_directories (${Boost_INCLUDE_DIRS})


# Declare catkin package
catkin_package(
  INCLUDE_DIRS include
  LIBRARIES cob_path_broadcaster cob_articulation cob_articulation_py
  CATKIN_DEPENDS roscpp rospy std_msgs tf rospy
#  DEPENDS system_lib
)

include_directories(include ${catkin_INCLUDE_DIRS} ${TinyXML_INCLUDE_DIRS} ${orocos_kdl_INCLUDE_DIRS})

## Build
# Declare a cpp library
add_library(cob_path_broadcaster src/cob_path_broadcaster.cpp )
add_library(cob_articulation src/cob_articulation.cpp )
#add_library(cob_articulation_py src/modules.cpp )

## Declare a cpp executable
add_executable(cob_path_broadcaster_node src/cob_path_broadcaster_node.cpp)
target_link_libraries(cob_path_broadcaster_node cob_path_broadcaster ${catkin_LIBRARIES})

add_executable(cob_articulation_node src/cob_articulation_node.cpp)
#target_link_libraries(cob_articulation_node cob_articulation cob_articulation_py ${catkin_LIBRARIES} ${TinyXML_LIBRARIES} ${Boost_LIBRARIES} ${PYTHON_LIBRARIES} ${orocos_kdl_LIBRARIES})
target_link_libraries(cob_articulation_node cob_articulation  ${catkin_LIBRARIES} ${TinyXML_LIBRARIES} ${Boost_LIBRARIES} ${PYTHON_LIBRARIES} ${orocos_kdl_LIBRARIES})

## Install
# Mark executables and/or libraries for installation
install(TARGETS cob_path_broadcaster cob_path_broadcaster_node cob_articulation cob_articulation_node
 ARCHIVE DESTINATION ${CATKIN_PACKAGE_LIB_DESTINATION}
 LIBRARY DESTINATION ${CATKIN_PACKAGE_LIB_DESTINATION}
 RUNTIME DESTINATION ${CATKIN_PACKAGE_BIN_DESTINATION}
)

## Mark cpp header files for installation
install(DIRECTORY include/${PROJECT_NAME}/
 DESTINATION ${CATKIN_PACKAGE_INCLUDE_DESTINATION}
 FILES_MATCHING PATTERN "*.h"
 PATTERN ".svn" EXCLUDE
)

<<<<<<< HEAD
# Mark other files for installation (e.g. launch and bag files, etc.)
install(PROGRAMS scripts/test_cmd_vel_publisher.py
  DESTINATION ${CATKIN_PACKAGE_BIN_DESTINATION}/scripts
)


#install(DIRECTORY launch config
 #DESTINATION ${CATKIN_PACKAGE_SHARE_DESTINATION}
#)
=======
install(DIRECTORY launch config movement
 DESTINATION ${CATKIN_PACKAGE_SHARE_DESTINATION}
)
>>>>>>> 17cd4fdd
<|MERGE_RESOLUTION|>--- conflicted
+++ resolved
@@ -57,18 +57,6 @@
  PATTERN ".svn" EXCLUDE
 )
 
-<<<<<<< HEAD
-# Mark other files for installation (e.g. launch and bag files, etc.)
-install(PROGRAMS scripts/test_cmd_vel_publisher.py
-  DESTINATION ${CATKIN_PACKAGE_BIN_DESTINATION}/scripts
-)
-
-
-#install(DIRECTORY launch config
- #DESTINATION ${CATKIN_PACKAGE_SHARE_DESTINATION}
-#)
-=======
 install(DIRECTORY launch config movement
  DESTINATION ${CATKIN_PACKAGE_SHARE_DESTINATION}
-)
->>>>>>> 17cd4fdd
+)