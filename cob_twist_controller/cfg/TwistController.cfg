--- conflicted
+++ resolved
@@ -29,12 +29,7 @@
                        ],
                      "enum types for the constraints")
 
-<<<<<<< HEAD
 gen.add("interface_type",     int_t,    0, "The Interface to use", 0, None, None, edit_method=interface_enum)
-=======
-gen.add("mu"                 ,double_t, 0, "Transition smoothness", -2.0, -1000.0, 1000.0)
-
->>>>>>> 6f26479d
 gen.add("numerical_filtering",bool_t,   0, "Numerical Filtering yes/no",  False)
 gen.add("damping_method",     int_t,    0, "The damping method to use.", 2, None, None, edit_method=damping_method_enum)
 gen.add("damping_factor",     double_t, 0, "The constant damping_factor (used in CONSTANT)",  0.01, 0, 1)
@@ -48,6 +43,7 @@
 
 gen.add("eps_truncation",     double_t, 0, "Value for singular value threshold (used for truncation: sing. value < eps)",    0.03, 0,   1)
 
+gen.add("mu"                 ,double_t, 0, "Transition smoothness", -2.0, -1000.0, 1000.0)
 gen.add("k_H",                double_t, 0, "Self-motion factor for GPM", -10.0, -1000,   1000)
 
 gen.add("keep_direction",     bool_t,   0, "With keep_direction the whole joint positions and velocities vector is affected by a scaling factor. Else only individual components of the vectors are affected -> direction will be changed.", True)
