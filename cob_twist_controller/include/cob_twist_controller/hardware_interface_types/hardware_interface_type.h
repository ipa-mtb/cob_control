/*!
 *****************************************************************
 * \file
 *
 * \note
 *   Copyright (c) 2015 \n
 *   Fraunhofer Institute for Manufacturing Engineering
 *   and Automation (IPA) \n\n
 *
 *****************************************************************
 *
 * \note
 *   Project name: care-o-bot
 * \note
 *   ROS stack name: cob_control
 * \note
 *   ROS package name: cob_twist_controller
 *
 * \author
 *   Author: Christoph Mark, email: christoph.mark@ipa.fraunhofer.de / christoph.mark@gmail.com
 *
 * \date Date of creation: June, 2015
 *
 * \brief
 *   This header contains the interface description of all available
 *   hardware interface types (position/velocity).
 *
 ****************************************************************/
#ifndef HARDWARE_INTERFACE_TYPE_H_
#define HARDWARE_INTERFACE_TYPE_H_

#include <std_msgs/Float64MultiArray.h>
#include <sensor_msgs/JointState.h>

#include <limits>
#include <boost/thread/mutex.hpp>

#include "cob_twist_controller/cob_twist_controller_data_types.h"
#include "cob_twist_controller/utils/moving_average.h"

#include "cob_twist_controller/hardware_interface_types/hardware_interface_type_base.h"

/* BEGIN HardwareInterfaceBuilder *****************************************************************************************/
/// Class providing a static method to create hardware interface objects.
class HardwareInterfaceBuilder
{
    public:
        HardwareInterfaceBuilder() {}
        ~HardwareInterfaceBuilder() {}
        
        static HardwareInterfaceBase* createHardwareInterface(ros::NodeHandle& nh,
                                               const TwistControllerParams& params);
};
/* END HardwareInterfaceBuilder *******************************************************************************************/


/* BEGIN HardwareInterfaceVelocity ****************************************************************************************/
/// Class providing a HardwareInterface publishing velocities.
class HardwareInterfaceVelocity : public HardwareInterfaceBase
{
    public:
        HardwareInterfaceVelocity(ros::NodeHandle& nh,
                                  const TwistControllerParams& params)
        : HardwareInterfaceBase(nh, params)
        {
            pub_ = nh.advertise<std_msgs::Float64MultiArray>("joint_group_velocity_controller/command", 1);
        }

        ~HardwareInterfaceVelocity() {}

        virtual void processResult(const KDL::JntArray& q_dot_ik,
                                   const KDL::JntArray& current_q);
};
/* END HardwareInterfaceVelocity **********************************************************************************************/


/* BEGIN HardwareInterfacePosition ****************************************************************************************/
/// Class providing a HardwareInterface publishing positions.
class HardwareInterfacePosition : public HardwareInterfaceBase
{
    public:
        HardwareInterfacePosition(ros::NodeHandle& nh,
                                  const TwistControllerParams& params)
        : HardwareInterfaceBase(nh, params)
        {
<<<<<<< HEAD
            for(int i = 0; i < params.dof; i++)
            {
                ma_.push_back(MovingAvg_double_t());
                vel_support_integration_point_.push_back(0.0);
                vel_first_integration_point_.push_back(0.0);
            }
=======
            ma_.assign(params.dof, MovingAverage(3));
            vel_last_.assign(1, std::numeric_limits<double>::quiet_NaN());
            vel_before_last_.assign(1, std::numeric_limits<double>::quiet_NaN());
>>>>>>> f2a5393b
            
            last_update_time_ = ros::Time::now();
            pub_ = nh.advertise<std_msgs::Float64MultiArray>("joint_group_position_controller/command", 1);
        }

        ~HardwareInterfacePosition() {}

        virtual void processResult(const KDL::JntArray& q_dot_ik,
                                   const KDL::JntArray& current_q);

    private:
<<<<<<< HEAD
        std::vector<MovingAvg_double_t> ma_;
        std::vector<double> vel_support_integration_point_, vel_first_integration_point_;
        unsigned int iteration_counter_;
        ros::Duration integration_period_;
        ros::Time time_now_;
=======
        std::vector<MovingAverage> ma_;
        std::vector<double> vel_last_, vel_before_last_;
>>>>>>> f2a5393b
        ros::Time last_update_time_;

};
/* END HardwareInterfacePosition **********************************************************************************************/


/* BEGIN HardwareInterfaceJointStates ****************************************************************************************/
/// Class providing a HardwareInterface publishing joint_states.
class HardwareInterfaceJointStates : public HardwareInterfaceBase
{
    public:
        HardwareInterfaceJointStates(ros::NodeHandle& nh,
                                     const TwistControllerParams& params)
        : HardwareInterfaceBase(nh, params)
        {
<<<<<<< HEAD
            for(int i = 0; i < params.dof; i++)
            {
                ma_.push_back(MovingAvg_double_t());
                vel_support_integration_point_.push_back(0.0);
                vel_first_integration_point_.push_back(0.0);
            }
=======
            ma_.assign(params.dof, MovingAverage(3));
            vel_last_.assign(1, std::numeric_limits<double>::quiet_NaN());
            vel_before_last_.assign(1, std::numeric_limits<double>::quiet_NaN());
>>>>>>> f2a5393b
            
            last_update_time_ = ros::Time::now();
            pub_ = nh.advertise<sensor_msgs::JointState>("joint_states", 1);
            
            js_msg_.name = params_.joints;
            js_msg_.position.assign(params_.joints.size(), 0.0);
            js_msg_.velocity.assign(params_.joints.size(), 0.0);
            js_msg_.effort.assign(params_.joints.size(), 0.0);
            
            js_timer_ = nh.createTimer(ros::Duration(1/60.0), &HardwareInterfaceJointStates::publishJointState, this);
            js_timer_.start();
        }

        ~HardwareInterfaceJointStates() {}

        virtual void processResult(const KDL::JntArray& q_dot_ik,
                                   const KDL::JntArray& current_q);

    private:
<<<<<<< HEAD
        std::vector<MovingAvg_double_t> ma_;
        std::vector<double> vel_support_integration_point_, vel_first_integration_point_;
        unsigned int iteration_counter_;
        ros::Duration integration_period_;
        ros::Time time_now_;
=======
        std::vector<MovingAverage> ma_;
        std::vector<double> vel_last_, vel_before_last_;
>>>>>>> f2a5393b
        ros::Time last_update_time_;
        
        boost::mutex mutex_;
        sensor_msgs::JointState js_msg_;
        
        ros::Timer js_timer_;
        void publishJointState(const ros::TimerEvent& event);

};
/* END HardwareInterfaceJointStates **********************************************************************************************/


#endif /* HARDWARE_INTERFACE_TYPE_H_ */<|MERGE_RESOLUTION|>--- conflicted
+++ resolved
@@ -83,18 +83,9 @@
                                   const TwistControllerParams& params)
         : HardwareInterfaceBase(nh, params)
         {
-<<<<<<< HEAD
-            for(int i = 0; i < params.dof; i++)
-            {
-                ma_.push_back(MovingAvg_double_t());
-                vel_support_integration_point_.push_back(0.0);
-                vel_first_integration_point_.push_back(0.0);
-            }
-=======
-            ma_.assign(params.dof, MovingAverage(3));
+            ma_.assign(params.dof, MovingAvg_double_t(3));
             vel_last_.assign(1, std::numeric_limits<double>::quiet_NaN());
             vel_before_last_.assign(1, std::numeric_limits<double>::quiet_NaN());
->>>>>>> f2a5393b
             
             last_update_time_ = ros::Time::now();
             pub_ = nh.advertise<std_msgs::Float64MultiArray>("joint_group_position_controller/command", 1);
@@ -106,16 +97,8 @@
                                    const KDL::JntArray& current_q);
 
     private:
-<<<<<<< HEAD
         std::vector<MovingAvg_double_t> ma_;
-        std::vector<double> vel_support_integration_point_, vel_first_integration_point_;
-        unsigned int iteration_counter_;
-        ros::Duration integration_period_;
-        ros::Time time_now_;
-=======
-        std::vector<MovingAverage> ma_;
         std::vector<double> vel_last_, vel_before_last_;
->>>>>>> f2a5393b
         ros::Time last_update_time_;
 
 };
@@ -131,18 +114,9 @@
                                      const TwistControllerParams& params)
         : HardwareInterfaceBase(nh, params)
         {
-<<<<<<< HEAD
-            for(int i = 0; i < params.dof; i++)
-            {
-                ma_.push_back(MovingAvg_double_t());
-                vel_support_integration_point_.push_back(0.0);
-                vel_first_integration_point_.push_back(0.0);
-            }
-=======
-            ma_.assign(params.dof, MovingAverage(3));
+            ma_.assign(params.dof, MovingAvg_double_t(3));
             vel_last_.assign(1, std::numeric_limits<double>::quiet_NaN());
             vel_before_last_.assign(1, std::numeric_limits<double>::quiet_NaN());
->>>>>>> f2a5393b
             
             last_update_time_ = ros::Time::now();
             pub_ = nh.advertise<sensor_msgs::JointState>("joint_states", 1);
@@ -162,16 +136,8 @@
                                    const KDL::JntArray& current_q);
 
     private:
-<<<<<<< HEAD
         std::vector<MovingAvg_double_t> ma_;
-        std::vector<double> vel_support_integration_point_, vel_first_integration_point_;
-        unsigned int iteration_counter_;
-        ros::Duration integration_period_;
-        ros::Time time_now_;
-=======
-        std::vector<MovingAverage> ma_;
         std::vector<double> vel_last_, vel_before_last_;
->>>>>>> f2a5393b
         ros::Time last_update_time_;
         
         boost::mutex mutex_;
