--- conflicted
+++ resolved
@@ -35,18 +35,15 @@
 #include <stdint.h>
 #include <Eigen/Core>
 #include <Eigen/LU>
-<<<<<<< HEAD
 #include <kdl/jntarray.hpp>
-=======
 #include <kdl/chainjnttojacsolver.hpp>
->>>>>>> 36434409
 #include <cob_twist_controller/TwistControllerConfig.h>
 
 #define MAX_CRIT true
 #define MIN_CRIT false
 #define DEFAULT_CYCLE 0.02
-#define ZERO_THRESHOLD 1.0e-9   ///< used for numerical 0.0 threshold
-#define DIV0_SAFE 1.0e-6        ///< used for division in case of DIV/0
+#define ZERO_THRESHOLD 1.0e-9   /// used for numerical 0.0 threshold
+#define DIV0_SAFE 1.0e-6        /// used for division in case of DIV/0
 
 enum DampingMethodTypes
 {
@@ -143,53 +140,6 @@
 struct TwistControllerParams
 {
     TwistControllerParams() :
-<<<<<<< HEAD
-            dof(0),
-            controller_interface(VELOCITY_INTERFACE),
-
-            numerical_filtering(false),
-            damping_method(MANIPULABILITY),
-            damping_factor(0.2),
-            lambda_max(0.1),
-            w_threshold(0.005),
-            beta(0.005),
-            eps_damping(0.003),
-            eps_truncation(0.001),
-
-            solver(GPM),
-            priority_main(500),
-            k_H(1.0),
-
-            constraint_jla(JLA_ON),
-            priority_jla(50),
-            k_H_jla(-10.0),
-            damping_jla(0.000001),
-
-            constraint_ca(CA_ON),
-            priority_ca(100),
-            damping_ca(0.000001),
-            k_H_ca(2.0),
-
-            keep_direction(true),
-            enforce_pos_limits(true),
-            enforce_vel_limits(true),
-            enforce_acc_limits(false),
-            limits_tolerance(5.0),
-            max_vel_lin_base(0.5),
-            max_vel_rot_base(0.5),
-
-            kinematic_extension(NO_EXTENSION),
-            base_ratio(0.0)
-            {
-                this->thresholds_ca.activation = 0.1;
-                this->thresholds_ca.critical = 0.025;
-                this->thresholds_ca.activation_with_buffer = this->thresholds_ca.activation * 1.5; // best experienced value
-
-                this->thresholds_jla.activation = 0.1;
-                this->thresholds_jla.critical = 0.05;
-                this->thresholds_jla.activation_with_buffer = this->thresholds_jla.activation * 4.0; // best experienced value
-            }
-=======
         dof(0),
         controller_interface(VELOCITY_INTERFACE),
 
@@ -202,7 +152,7 @@
         eps_damping(0.003),
         eps_truncation(0.001),
 
-        solver(WLN),
+        solver(GPM),
         priority_main(500),
         k_H(1.0),
 
@@ -211,7 +161,7 @@
         k_H_jla(-10.0),
         damping_jla(0.000001),
 
-        constraint_ca(CA_OFF),
+        constraint_ca(CA_ON),
         priority_ca(100),
         damping_ca(0.000001),
         k_H_ca(2.0),
@@ -235,7 +185,6 @@
         this->thresholds_jla.critical = 0.05;
         this->thresholds_jla.activation_with_buffer = this->thresholds_jla.activation * 4.0;  // best experienced value
     }
->>>>>>> 36434409
 
     uint8_t dof;
     std::string chain_base_link;
