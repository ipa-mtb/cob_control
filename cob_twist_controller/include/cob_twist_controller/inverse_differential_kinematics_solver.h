--- conflicted
+++ resolved
@@ -28,7 +28,6 @@
 #ifndef INVERSE_DIFFERENTIAL_KINEMATICS_SOLVER_H
 #define INVERSE_DIFFERENTIAL_KINEMATICS_SOLVER_H
 
-#include <cob_twist_controller/constraint_solvers/constraint_solver_factory.h>
 #include <kdl/chainiksolver.hpp>
 #include <kdl/chainjnttojacsolver.hpp>
 #include <Eigen/Core>
@@ -36,13 +35,9 @@
 
 #include "cob_twist_controller/cob_twist_controller_data_types.h"
 #include "cob_twist_controller/callback_data_mediator.h"
-<<<<<<< HEAD
 #include "cob_twist_controller/kinematic_extensions/kinematic_extension.h"
-#include "cob_twist_controller/constraint_solvers/constraint_solver_factory_builder.h"
-=======
+#include "cob_twist_controller/constraint_solvers/constraint_solver_factory.h"
 #include "cob_twist_controller/task_stack/task_stack_controller.h"
-
->>>>>>> 6f26479d
 
 /**
 * Implementation of a inverse velocity kinematics algorithm based
@@ -63,48 +58,27 @@
      * kinematics for
      *
      */
-        InverseDifferentialKinematicsSolver(const KDL::Chain& chain, CallbackDataMediator& data_mediator) :
+    InverseDifferentialKinematicsSolver(const KDL::Chain& chain, CallbackDataMediator& data_mediator) :
         chain_(chain),
         jac_(chain_.getNrOfJoints()),
         jnt2jac_(chain_),
         callback_data_mediator_(data_mediator),
         constraint_solver_factory_(data_mediator, jnt2jac_)
     {
-<<<<<<< HEAD
+        last_p_in_vec_ = t_Vector6d::Zero();
         this->kinematic_extension_.reset(KinematicExtensionBuilder::create_extension(this->params_));
-=======
-            last_p_in_vec_ = t_Vector6d::Zero();
->>>>>>> 6f26479d
     }
 
     virtual ~InverseDifferentialKinematicsSolver() {};
     
-<<<<<<< HEAD
     /** CartToJnt for chain using SVD considering KinematicExtensions and various DampingMethods **/
-    virtual int CartToJnt(const KDL::JntArray& q_in,
-                          const KDL::JntArray& last_q_dot,
-=======
-    /** CartToJnt for chain using SVD including base and various DampingMethods **/
     virtual int CartToJnt(const JointStates& joint_states,
->>>>>>> 6f26479d
                           const KDL::Twist& v_in,
                           KDL::JntArray& qdot_out);
 
-<<<<<<< HEAD
     inline void SetInvDiffKinSolverParams(InvDiffKinSolverParams params)
     {
         params_ = params;
-        this->kinematic_extension_.reset(KinematicExtensionBuilder::create_extension(this->params_));
-=======
-    inline virtual int CartToJnt(const JointStates& joint_states,
-                                 const KDL::Twist& v_in,
-                                 KDL::JntArray& qdot_out)
-    {
-        KDL::Frame dummy;
-        dummy.p = KDL::Vector(0,0,0);
-        dummy.M = KDL::Rotation::Quaternion(0,0,0,0);
-        return CartToJnt(joint_states, v_in, dummy, dummy, qdot_out);
->>>>>>> 6f26479d
     }
 
     inline InvDiffKinSolverParams GetInvDiffKinSolverParams() const
@@ -120,24 +94,12 @@
     KDL::ChainJntToJacSolver jnt2jac_;
     InvDiffKinSolverParams params_;
     CallbackDataMediator& callback_data_mediator_;
-<<<<<<< HEAD
     boost::shared_ptr<KinematicExtensionBase> kinematic_extension_;
-    ConstraintSolverFactoryBuilder constraint_solver_factory_;
-
-=======
     ConstraintSolverFactory constraint_solver_factory_;
 
     TaskStackController_t task_stack_controller_;
 
     t_Vector6d last_p_in_vec_;
 
-    /**
-     * Adjustment of the member Jacobian
-     * @param joint_states Input joint states with history.
-     * @param base_position Current base position.
-     * @param chain_base Current frame of the chain base.
-     */
-    void adjustJac(const JointStates& joint_states, const KDL::Frame &base_position, const KDL::Frame &chain_base);
->>>>>>> 6f26479d
 };
 #endif // INVERSE_DIFFERENTIAL_KINEMATICS_SOLVER_H