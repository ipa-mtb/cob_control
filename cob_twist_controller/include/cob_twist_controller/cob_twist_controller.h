--- conflicted
+++ resolved
@@ -103,12 +103,8 @@
 	bool base_active_;
 	
 	KDL::Twist twist_odometry_;
-<<<<<<< HEAD
 	bool firstDone;
-	
-=======
 	TwistControllerParams params_;
->>>>>>> c7698c4a
 	
 public:
 	CobTwistController():
