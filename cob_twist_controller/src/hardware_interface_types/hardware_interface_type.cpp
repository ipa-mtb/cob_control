/*!
 *****************************************************************
 * \file
 *
 * \note
 *   Copyright (c) 2015 \n
 *   Fraunhofer Institute for Manufacturing Engineering
 *   and Automation (IPA) \n\n
 *
 *****************************************************************
 *
 * \note
 *   Project name: care-o-bot
 * \note
 *   ROS stack name: cob_control
 * \note
 *   ROS package name: cob_twist_controller
 *
 * \author
 *   Author: Christoph Mark, email: christoph.mark@ipa.fraunhofer.de / christoph.mark@gmail.com
 *
 * \date Date of creation: June, 2015
 *
 * \brief
 *   This module contains the implementation of all interface types.
 *
 ****************************************************************/

#include "cob_twist_controller/hardware_interface_types/hardware_interface_type.h"

/* BEGIN HardwareInterfaceBuilder *****************************************************************************************/
/**
 * Static builder method to create hardware interface based on given parameterization.
 */
HardwareInterfaceBase* HardwareInterfaceBuilder::createHardwareInterface(ros::NodeHandle& nh,
                                                                         const TwistControllerParams& params)
{
    HardwareInterfaceBase* ib = NULL;
    switch(params.hardware_interface_type)
    {
        case VELOCITY_INTERFACE:
            ib = new HardwareInterfaceVelocity(nh, params);
            break;
        case POSITION_INTERFACE:
            ib = new HardwareInterfacePosition(nh, params);
            break;
        case JOINT_STATE_INTERFACE:
            ib = new HardwareInterfaceJointStates(nh, params);
            break;
        default:
            ROS_ERROR("HardwareInterface %d not defined! Using default: 'VELOCITY_INTERFACE'!", params.hardware_interface_type);
            ib = new HardwareInterfaceVelocity(nh, params);
            break;
    }

    return ib;
}
/* END HardwareInterfaceBuilder *******************************************************************************************/

/* BEGIN HardwareInterfaceVelocity ********************************************************************************************/
/**
 * Method processing the result by publishing to the 'joint_group_velocity_controller/command' topic.
 */
inline void HardwareInterfaceVelocity::processResult(const KDL::JntArray& q_dot_ik,
                                                     const KDL::JntArray& current_q)
{
    std_msgs::Float64MultiArray vel_msg;

    for(unsigned int i = 0; i < params_.dof; i++)
    {
        vel_msg.data.push_back(q_dot_ik(i));
    }

    pub_.publish(vel_msg);
}
/* END HardwareInterfaceVelocity **********************************************************************************************/


/* BEGIN HardwareInterfacePosition ****************************************************************************************/
/**
 * Method processing the result using integration method (Simpson) and publishing to the 'joint_group_position_controller/command' topic.
 */
inline void HardwareInterfacePosition::processResult(const KDL::JntArray& q_dot_ik,
                                                     const KDL::JntArray& current_q)
{
    std_msgs::Float64MultiArray pos_msg;

    ros::Time now = ros::Time::now();
    ros::Duration period = now - last_update_time_;
    last_update_time_ = now;

    ///check for proper initialization (quiet_NaN == quiet_NaN -> false)
    if(vel_before_last_.front() == vel_before_last_.front())
    {
        for(unsigned int i = 0; i < params_.dof; ++i)
        {
            // Simpson
            double integration_value = static_cast<double>(period.toSec() / 6.0 * (vel_before_last_[i] + 4.0 * (vel_before_last_[i] + vel_last_[i]) + vel_before_last_[i] + vel_last_[i] + q_dot_ik(i)) + current_q(i));
            ma_[i].addElement(integration_value);
<<<<<<< HEAD
            double avg = 0.0;
            ma_[i].calcWeightedMovingAverage(avg);
            pos_msg.data.push_back(avg);
=======
            pos_msg.data.push_back(ma_[i].calcWeightedMovingAverage());
            
            //publish to interface
            pub_.publish(pos_msg);
>>>>>>> f2a5393b
        }
    }
    
    // Continuously shift the vectors for simpson integration
    vel_before_last_.clear();
    for(unsigned int i=0; i < vel_last_.size(); ++i)
    {
        vel_before_last_.push_back(vel_last_[i]);
    }

    vel_last_.clear();
    for(unsigned int i=0; i < q_dot_ik.rows(); ++i)
    {
        vel_last_.push_back(q_dot_ik(i));
    }
}
/* END HardwareInterfacePosition ******************************************************************************************/


/* BEGIN HardwareInterfaceJointStates ****************************************************************************************/
/**
 * Method processing the result using integration method (Simpson) updating the internal JointState.
 */
inline void HardwareInterfaceJointStates::processResult(const KDL::JntArray& q_dot_ik,
                                                        const KDL::JntArray& current_q)
{
    std_msgs::Float64MultiArray vel_msg, pos_msg;

    ros::Time now = ros::Time::now();
    ros::Duration period = now - last_update_time_;
    last_update_time_ = now;

    ///check for proper initialization (quiet_NaN == quiet_NaN -> false)
    if(vel_before_last_.front() == vel_before_last_.front())
    {
        for(unsigned int i = 0; i < params_.dof; ++i)
        {
            // Simpson
            double integration_value = static_cast<double>(period.toSec() / 6.0 * (vel_before_last_[i] + 4.0 * (vel_before_last_[i] + vel_last_[i]) + vel_before_last_[i] + vel_last_[i] + q_dot_ik(i)) + current_q(i));
            ma_[i].addElement(integration_value);
<<<<<<< HEAD
            double avg = 0.0;
            ma_[i].calcWeightedMovingAverage(avg);
            pos_msg.data.push_back(avg);
=======
            pos_msg.data.push_back(ma_[i].calcWeightedMovingAverage());
            
            vel_msg.data.push_back(q_dot_ik(i));
>>>>>>> f2a5393b
        }
        ///update JointState
        boost::mutex::scoped_lock lock(mutex_);
        js_msg_.position = pos_msg.data;
        js_msg_.velocity = vel_msg.data;
        
        ///publishing takes place in separate thread
    }
    
    // Continuously shift the vectors for simpson integration
    vel_before_last_.clear();
    for(unsigned int i=0; i < vel_last_.size(); ++i)
    {
        vel_before_last_.push_back(vel_last_[i]);
    }

    vel_last_.clear();
    for(unsigned int i=0; i < q_dot_ik.rows(); ++i)
    {
        vel_last_.push_back(q_dot_ik(i));
    }
}

void HardwareInterfaceJointStates::publishJointState(const ros::TimerEvent& event)
/**
 * Timer callback publishing the internal JointState to the 'joint_state' topic.
 */
{
    boost::mutex::scoped_lock lock(mutex_);
    js_msg_.header.stamp = ros::Time::now();
    pub_.publish(js_msg_);
}

/* END HardwareInterfaceJointStates ******************************************************************************************/<|MERGE_RESOLUTION|>--- conflicted
+++ resolved
@@ -97,16 +97,12 @@
             // Simpson
             double integration_value = static_cast<double>(period.toSec() / 6.0 * (vel_before_last_[i] + 4.0 * (vel_before_last_[i] + vel_last_[i]) + vel_before_last_[i] + vel_last_[i] + q_dot_ik(i)) + current_q(i));
             ma_[i].addElement(integration_value);
-<<<<<<< HEAD
             double avg = 0.0;
             ma_[i].calcWeightedMovingAverage(avg);
             pos_msg.data.push_back(avg);
-=======
-            pos_msg.data.push_back(ma_[i].calcWeightedMovingAverage());
             
             //publish to interface
             pub_.publish(pos_msg);
->>>>>>> f2a5393b
         }
     }
     
@@ -147,15 +143,11 @@
             // Simpson
             double integration_value = static_cast<double>(period.toSec() / 6.0 * (vel_before_last_[i] + 4.0 * (vel_before_last_[i] + vel_last_[i]) + vel_before_last_[i] + vel_last_[i] + q_dot_ik(i)) + current_q(i));
             ma_[i].addElement(integration_value);
-<<<<<<< HEAD
             double avg = 0.0;
             ma_[i].calcWeightedMovingAverage(avg);
             pos_msg.data.push_back(avg);
-=======
-            pos_msg.data.push_back(ma_[i].calcWeightedMovingAverage());
             
             vel_msg.data.push_back(q_dot_ik(i));
->>>>>>> f2a5393b
         }
         ///update JointState
         boost::mutex::scoped_lock lock(mutex_);
