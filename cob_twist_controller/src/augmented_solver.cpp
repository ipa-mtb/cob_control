#include "ros/ros.h"

#include "cob_twist_controller/augmented_solver.h"
#include <fstream>

#define DEBUG true


augmented_solver::augmented_solver(const KDL::Chain& _chain, double _eps, int _maxiter):
    chain(_chain),
    jac(chain.getNrOfJoints()),
    jnt2jac(chain),
    eps(_eps),
    maxiter(_maxiter),
    initial_iteration(true),
    base_active_(false),
    base_ratio_(0.0)
{}

augmented_solver::~augmented_solver()
{}


int augmented_solver::CartToJnt(const KDL::JntArray& q_in, KDL::Twist& v_in, KDL::JntArray& qdot_out)
{
<<<<<<< HEAD
    ///Let the ChainJntToJacSolver calculate the jacobian "jac_chain" for the current joint positions "q_in"
    KDL::Jacobian jac_chain(chain.getNrOfJoints());
    jnt2jac.JntToJac(q_in, jac_chain);
    
    if(base_active_)
    {
        //Create standard platform jacobian
        Eigen::Matrix<double,6,3> jac_base;
        jac_base.setZero();

        jac_base(0,0) = base_ratio_;    //linear_x
        jac_base(1,1) = base_ratio_;    //linear_y
        jac_base(5,2) = base_ratio_;    //angular_z

        //combine chain Jacobian and platform Jacobian
        Eigen::Matrix<double, 6, Eigen::Dynamic> jac_full;
        jac_full.resize(6,chain.getNrOfJoints() + jac_base.cols());
        jac_full << jac_chain.data, jac_base;
        
        //std::cout << "Combined jacobian:\n " << jac_full << "\n";
        //ROS_INFO_STREAM("JacBase: rows " <<jac_base.rows()<<"; cols "<<jac_base.cols());
        //ROS_INFO_STREAM("JacFull: rows " <<jac_full.rows()<<"; cols "<<jac_full.cols());
        
        //ROS_INFO_STREAM("JacANTE: rows " <<jac.rows()<<"; cols "<<jac.columns());
        jac.resize(chain.getNrOfJoints() + jac_base.cols());
        //ROS_INFO_STREAM("JacPOST: rows " <<jac.rows()<<"; cols "<<jac.columns());
        
        jac.data << jac_full;
    }
    else
    {
        jac.resize(chain.getNrOfJoints());
        jac.data << jac_chain.data;
    }
=======
	///Let the ChainJntToJacSolver calculate the jacobian "jac" for the current joint positions "q_in"
    jnt2jac.JntToJac(q_in,jac);
>>>>>>> e54644d9
    
    ///Use Eigen::JacobiSVD
    Eigen::JacobiSVD<Eigen::MatrixXd> svd(jac.data, Eigen::ComputeFullU | Eigen::ComputeFullV);
    Eigen::VectorXd S = svd.singularValues();
    Eigen::VectorXd v_in_vec = Eigen::VectorXd::Zero(jac.rows());
    Eigen::MatrixXd S_inv = Eigen::MatrixXd::Zero(jac.columns(),jac.rows());
    
    ///truncated S(i)
    for (int i=0; i<(jac.rows()<jac.columns()?jac.rows():jac.columns());i++)
    {    S_inv(i,i)=((S(i)<eps)?0:1/S(i));    }
    
    ///convert input
    for (int i=0; i<jac.rows(); i++)
    {    v_in_vec(i)=v_in(i);    }
    
    Eigen::MatrixXd qdot_out_vec= svd.matrixV()*S_inv*svd.matrixU().transpose()*v_in_vec;
    
    ///convert output
    for(int i=0; i<jac.columns(); i++)
    {    qdot_out(i)=qdot_out_vec(i,0);    }
    
    //if(DEBUG) 
    //{
        /////compute manipulability
        /////kappa = sqrt(norm(J*Jt)) 
        /////see  T.Yoshikawa "Manipulability of robotic mechanisms"
        /////     International Journal of Robotics Research, 4(2):3-9, 1985
        //Eigen::Matrix<double,Eigen::Dynamic,Eigen::Dynamic> prod = jac.data * jac.data.transpose();
        //double d = prod.determinant();
        //double kappa = std::sqrt(d);
        //std::cout << "\nManipulability: " << kappa << "\n";
        
        //std::cout << "Singular Values:\n " << S << "\n";
        //std::cout << "Singular Values inv:\n " << S_inv << "\n";
        //std::cout << "Result:\n " << qdot_out_vec << "\n";
    //}
    
    return 1;    
}


int augmented_solver::CartToJnt(const KDL::JntArray& q_in, KDL::Twist& v_in, KDL::JntArray& qdot_out, std::string damping_method = "trackingError")
{
    ///used only for debugging
    std::ofstream file("test_end_effect.txt", std::ofstream::app);
    
    ///Let the ChainJntToJacSolver calculate the jacobian "jac" for the current joint positions "q_in"
    jnt2jac.JntToJac(q_in,jac);

    Eigen::MatrixXd qdot_out_vec;
    int task_size = 1;
            
    Eigen::MatrixXd We = Eigen::MatrixXd::Identity(jac.rows(), jac.rows());
    Eigen::MatrixXd Wc = Eigen::MatrixXd::Zero(task_size,task_size);
    Eigen::MatrixXd Wv = Eigen::MatrixXd::Identity(jac.columns(), jac.columns());
    Eigen::MatrixXd Jc = Eigen::MatrixXd::Zero(task_size,jac.columns());

    Eigen::JacobiSVD<Eigen::MatrixXd> svd(jac.data,Eigen::ComputeFullU | Eigen::ComputeFullV);
    
    Eigen::VectorXd v_in_vec = Eigen::VectorXd::Zero(jac.rows());
    Eigen::VectorXd S = svd.singularValues();
    
    double damping_factor = 0.0;
    if (damping_method=="manipulability")
    {
        Eigen::Matrix<double,Eigen::Dynamic,Eigen::Dynamic> prod = jac.data * jac.data.transpose();
        double d = prod.determinant();        
        double w = std::sqrt(std::abs(d));      
        double lambda0 = 0.11;
        double wt = 0.0005;
        damping_factor = (w<wt ? lambda0 * pow((1 - w/wt),2) : 0);
        //std::cout << "w" << w << " wt" <<wt << " Condicion" << (bool)(w<wt) << "\n";
    }
    
    else if (damping_method=="manipulabilityRate")
    {
        Eigen::Matrix<double,Eigen::Dynamic,Eigen::Dynamic> prod = jac.data * jac.data.transpose();
        double d = prod.determinant();
        double w = std::sqrt(std::abs(d));
        double wt = 1.2;
        double lambda0 = 0.008;
        if (initial_iteration)
        {
            damping_factor=lambda0;
            initial_iteration = false;
        }
        else
        {
            if(wkm1==0) //division by zero
            {    damping_factor = lambda0;    }
            else
            {    damping_factor = (std::abs(w/wkm1) > wt ? lambda0 * (1-w/wkm1) : 0);    }
        }
        
        std::cout<<"w: "<<w<<" wk-1: "<< wkm1 << " condicion:" << (bool)(w/wkm1 <wt) << std::endl;
        wkm1=w;
    }
    
    else if (damping_method == "trackingError")    
    {
        double deltaRMax = 0.05;
        damping_factor = (svd.singularValues())(0);
        for (int i=1; i<jac.rows();i++) 
        {                    
            if(damping_factor>(svd.singularValues())(i) && ((svd.singularValues())(i))>eps) //What is a zero singular value, and what is not. Less than 0.005 seems OK
            {
                damping_factor = (svd.singularValues())(i);            
                //file << "Minimum sv:"<< damping_factor << std::endl;
            }
        }        
                
        damping_factor=pow(damping_factor,2)*deltaRMax/(1-deltaRMax);    
    }
    
    else if (damping_method == "singularRegion")
    {
        //Eigen::VectorXd S = svd.singularValues();
        double lambda0 = 0.01;        
        damping_factor = S(S.size()-1)>=eps ? 0 : sqrt(1-pow(S(S.size()-1)/eps,2))*lambda0; //The last singular value seems to be less than 0.01 near singular configurations
    }
    
    else if (damping_method == "constant")
    {
        damping_factor = 0.01;
    }
    
    ///use calculated damping value lambda for SVD
    Wv=Wv*damping_factor*damping_factor;
    Eigen::MatrixXd tmp = (jac.data.transpose()*We*jac.data+Jc.transpose()*Wc*Jc+Wv).inverse();
    
    ///catch isNaN
    //if(isnan(tmp.determinant()))
    //{    return -1;    }
    
    ///convert input
    for (int i=0; i<jac.rows(); i++)
    {    v_in_vec(i)=v_in(i);    }
    
    //if(damping_factor==0) 
    //{
        //Eigen::Matrix<double,Eigen::Dynamic,Eigen::Dynamic> prod = jac.data.transpose() * jac.data;
        //Eigen::JacobiSVD<Eigen::MatrixXd> prod_svd(prod,Eigen::ComputeFullU | Eigen::ComputeFullV);
        //Eigen::VectorXd prod_S = prod_svd.singularValues();
        //Eigen::MatrixXd prod_S_inv = Eigen::MatrixXd::Zero(jac.columns(),jac.columns());
        //for (int i=0; i<jac.columns()-1; i++)
        //{   prod_S_inv(i,i)=(prod_S(i)==0?0:1/prod_S(i));   }
        //
        //qdot_out_vec= prod_svd.matrixV()*prod_S_inv*prod_svd.matrixU().transpose()*(jac.data.transpose()*We*v_in_vec);
        
        Eigen::MatrixXd sum = Eigen::MatrixXd::Zero(jac.columns(),jac.rows());
        
        for (int i=0; i<jac.rows() ; i++)
        {
            for (int j=0; j<jac.rows() ;j++)
                for (int k=0; k<jac.columns(); k++)
                    sum(k,j)+=S(i)*svd.matrixV()(k,i)*svd.matrixU()(j,i)*(pow(S(i),2)+pow(damping_factor,2)==0?0:1/(pow(S(i),2)+pow(damping_factor,2)));
        }        
        
        qdot_out_vec= sum*v_in_vec;
    //}
    //else
    //{           
        //qdot_out_vec= tmp*(jac.data.transpose()*We*v_in_vec);
    //}
    
    
    ///convert output
    for(int i=0; i<jac.columns(); i++)
    {    qdot_out(i)=qdot_out_vec(i,0);    }
    
    
    
    ///write debug info to file
    //for(int i=0; i<jac.columns(); i++)
    //{    
        //if(std::abs(qdot_out_vec(i,0))>500)
        //{
            //Jcm1=jac.data;
            //if (file.is_open())
            //{
                //Eigen::Matrix<double,Eigen::Dynamic,Eigen::Dynamic> prod = jac.data * jac.data.transpose();                    
                //
                //double d = prod.determinant();
                //double kappa = std::sqrt(d);
                //file << "Here is the Jacobian:\n" << jac.data << '\n';
                //file << "Last Jacobian:\n" << Jcm1 << '\n';
                //file << "Here is prod:\n" << prod << '\n';
                //file << "And here is the other stuff:"<< std::endl << "damping_factor" <<damping_factor<<std::endl;
                //file << "Singular values:\n" << svd.singularValues();
                //file << "\nManipulability: " << kappa << "\n";
                //file<<"El twist deberia ser:\n"<<jac.data*qdot_out_vec<<std::endl;
                //file << "La entrada fue: \n" << v_in_vec<<std::endl;
                //file << "La salida es: \n" << qdot_out_vec <<'\n';
                //file << "inv(jac' jac):\n" << (jac.data.transpose()*jac.data).inverse();
            //}
            //break;
        //}
    //}
    
    if(DEBUG)
    {
        //compute manipulability
        ///kappa = sqrt(norm(J*Jt))
        ///see  T.Yoshikawa "Manipulability of robotic mechanisms"
        ///     International Journal of Robotics Research, 4(2):3-9, 1985
        //Eigen::Matrix<double,Eigen::Dynamic,Eigen::Dynamic> prod = jac.data * jac.data.transpose();
        //double d = prod.determinant();
        //double kappa = std::sqrt(d);
        //std::cout << "\nManipulability: " << kappa << "\n";
        //ROS_WARN("Damping factor: %f",damping_factor);
        //std::cout<<"task_size:"<<task_size<<std::endl;
        //std::cout << "Current jacobian:\n " << jac.data << "\n";
        //std::cout << "Current We:\n " << We << "\n";
        //std::cout << "Current Wc:\n " << Wc << "\n";
        //std::cout << "Current Wv:\n " << Wv << "\n";
        //std::cout << "Jc:\n " << Jc << "\n";
        //std::cout<<"Singular values"<<svd.singularValues()<<std::endl;
        std::cout << "Damping factor" << damping_factor << std::endl;
        //std::cout << "Reciprocal Condition number" << 1/(prod.norm()*prod.inverse().norm())<<'\n';
        //std::cout << "DEBUG END" << std::endl;
    }
    
    return 1;
}



<|MERGE_RESOLUTION|>--- conflicted
+++ resolved
@@ -23,7 +23,6 @@
 
 int augmented_solver::CartToJnt(const KDL::JntArray& q_in, KDL::Twist& v_in, KDL::JntArray& qdot_out)
 {
-<<<<<<< HEAD
     ///Let the ChainJntToJacSolver calculate the jacobian "jac_chain" for the current joint positions "q_in"
     KDL::Jacobian jac_chain(chain.getNrOfJoints());
     jnt2jac.JntToJac(q_in, jac_chain);
@@ -58,10 +57,6 @@
         jac.resize(chain.getNrOfJoints());
         jac.data << jac_chain.data;
     }
-=======
-	///Let the ChainJntToJacSolver calculate the jacobian "jac" for the current joint positions "q_in"
-    jnt2jac.JntToJac(q_in,jac);
->>>>>>> e54644d9
     
     ///Use Eigen::JacobiSVD
     Eigen::JacobiSVD<Eigen::MatrixXd> svd(jac.data, Eigen::ComputeFullU | Eigen::ComputeFullV);
@@ -99,7 +94,7 @@
         //std::cout << "Result:\n " << qdot_out_vec << "\n";
     //}
     
-    return 1;    
+    return 1;
 }
 
 
@@ -156,7 +151,7 @@
             {    damping_factor = (std::abs(w/wkm1) > wt ? lambda0 * (1-w/wkm1) : 0);    }
         }
         
-        std::cout<<"w: "<<w<<" wk-1: "<< wkm1 << " condicion:" << (bool)(w/wkm1 <wt) << std::endl;
+        std::cout<<"w: "<<w<<" wk-1: "<< wkm1 << " condition:" << (bool)(w/wkm1 <wt) << std::endl;
         wkm1=w;
     }
     
@@ -218,12 +213,12 @@
             for (int j=0; j<jac.rows() ;j++)
                 for (int k=0; k<jac.columns(); k++)
                     sum(k,j)+=S(i)*svd.matrixV()(k,i)*svd.matrixU()(j,i)*(pow(S(i),2)+pow(damping_factor,2)==0?0:1/(pow(S(i),2)+pow(damping_factor,2)));
-        }        
+        }
         
         qdot_out_vec= sum*v_in_vec;
     //}
     //else
-    //{           
+    //{
         //qdot_out_vec= tmp*(jac.data.transpose()*We*v_in_vec);
     //}
     
@@ -233,33 +228,31 @@
     {    qdot_out(i)=qdot_out_vec(i,0);    }
     
     
-    
     ///write debug info to file
-    //for(int i=0; i<jac.columns(); i++)
-    //{    
-        //if(std::abs(qdot_out_vec(i,0))>500)
-        //{
-            //Jcm1=jac.data;
-            //if (file.is_open())
-            //{
-                //Eigen::Matrix<double,Eigen::Dynamic,Eigen::Dynamic> prod = jac.data * jac.data.transpose();                    
-                //
-                //double d = prod.determinant();
-                //double kappa = std::sqrt(d);
-                //file << "Here is the Jacobian:\n" << jac.data << '\n';
-                //file << "Last Jacobian:\n" << Jcm1 << '\n';
-                //file << "Here is prod:\n" << prod << '\n';
-                //file << "And here is the other stuff:"<< std::endl << "damping_factor" <<damping_factor<<std::endl;
-                //file << "Singular values:\n" << svd.singularValues();
-                //file << "\nManipulability: " << kappa << "\n";
-                //file<<"El twist deberia ser:\n"<<jac.data*qdot_out_vec<<std::endl;
-                //file << "La entrada fue: \n" << v_in_vec<<std::endl;
-                //file << "La salida es: \n" << qdot_out_vec <<'\n';
-                //file << "inv(jac' jac):\n" << (jac.data.transpose()*jac.data).inverse();
-            //}
-            //break;
-        //}
-    //}
+    for(int i=0; i<jac.columns(); i++)
+    {    
+        if(std::abs(qdot_out_vec(i,0))>500)
+        {
+            if (file.is_open())
+            {
+                Eigen::Matrix<double,Eigen::Dynamic,Eigen::Dynamic> prod = jac.data * jac.data.transpose();                    
+                
+                double d = prod.determinant();
+                double kappa = std::sqrt(d);
+                file << "Here is the Jacobian:\n" << jac.data << '\n';
+                file << "Last Jacobian:\n" << Jcm1 << '\n';
+                file << "Here is prod:\n" << prod << '\n';
+                file << "And here is the other stuff:"<< std::endl << "damping_factor" <<damping_factor<<std::endl;
+                file << "Singular values:\n" << svd.singularValues();
+                file << "\nManipulability: " << kappa << "\n";
+                file<<"El twist deberia ser:\n"<<jac.data*qdot_out_vec<<std::endl;
+                file << "La entrada fue: \n" << v_in_vec<<std::endl;
+                file << "La salida es: \n" << qdot_out_vec <<'\n';
+                file << "inv(jac' jac):\n" << (jac.data.transpose()*jac.data).inverse();
+            }
+            break;
+        }
+    }
     
     if(DEBUG)
     {
