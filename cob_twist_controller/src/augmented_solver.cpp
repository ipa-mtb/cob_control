--- conflicted
+++ resolved
@@ -3,288 +3,19 @@
 #include "cob_twist_controller/augmented_solver.h"
 #include <fstream>
 
-
 #define DEBUG true
 
-augmented_solver::augmented_solver(const KDL::Chain& _chain, double _eps):
+
+augmented_solver::augmented_solver(const KDL::Chain& _chain, double _eps, int _maxiter):
     chain(_chain),
-<<<<<<< HEAD
-    jnt2jac(chain),
-    jac(chain.getNrOfJoints()),        
-    eps(_eps),
-    task_size(1),    
-    We(),   
-    Wc(),
-    Wv(),
-    Jc(),
-    Jcm1(),
-    damping_factor(),
-    wkm1(0),
-    firstIterationDone(false),
-    quasiZero(0.000000001)
-{	
-    
-}
-=======
     jac(chain.getNrOfJoints()),
     jnt2jac(chain),
     eps(_eps),
     maxiter(_maxiter),
     initial_iteration(true)
 {}
->>>>>>> 75a084a8
-
 
 augmented_solver::~augmented_solver()
-<<<<<<< HEAD
-{
-}
-
-int augmented_solver::CartToJnt(const KDL::JntArray& q_in, KDL::Twist& v_in, KDL::JntArray& qdot_out)
-{
-	std::ofstream file("test_end_effect.txt", std::ofstream::app);
-	
-	int ret = -1;
-    int num_dof = chain.getNrOfJoints();
-    Eigen::MatrixXd qdot_out_vec;
-
-    ///Let the ChainJntToJacSolver calculate the jacobian "jac" for the current joint positions "q_in"
-    jnt2jac.JntToJac(q_in,jac);
-            
-    Eigen::MatrixXd We = Eigen::MatrixXd::Identity(jac.rows(), jac.rows());
-    Eigen::MatrixXd Wc = Eigen::MatrixXd::Zero(task_size,task_size);
-    Eigen::MatrixXd Wv = Eigen::MatrixXd::Identity(jac.columns(), jac.columns());
-    Eigen::MatrixXd Jc = Eigen::MatrixXd::Zero(task_size,jac.columns());   
-
-	std::string dampingFactorSelection = "manipulability";
-
-    ///Testing:
-    //v_in.vel.x(0.0);
-    //v_in.vel.y(0.0);
-    //v_in.vel.z(-0.02);
-    //v_in.rot.x(0.0);
-    //v_in.rot.y(0.0);
-    //v_in.rot.z(0.0);
-
-
-    //double damping_factor = 0.01;
-    
-    ////Weighting Matrices
-    //Eigen::Matrix<double, Eigen::Dynamic, Eigen::Dynamic> W_v;
-    //W_v.resize(num_dof,num_dof);
-    //W_v.setZero();
-
-    //for(int i=0 ; i<num_dof ; i++)
-        //W_v(i,i) = damping_factor;
-
-
-    //Eigen::Matrix<double, 6,6> W_e;
-    //W_e.setZero();
-    //for(unsigned int i=0 ; i<6 ; i++)
-        //W_e(i,i) = 1;
-
-    //if(DEBUG)
-        //std::cout << "Weight matrix defined\n";
-    ////W_e.setIdentity(6,6);
-
-
-    ////Matrices for additional tasks
-    //Eigen::Matrix<double, 10, 1> z_in;
-    //z_in.setZero();
-    //Eigen::Matrix<double, 10 , 10> jac_c;
-    //jac_c.setZero();        
-    //Eigen::Matrix<double, 10, 10> W_c;
-    //W_c.setZero();
-
-    ////JLATask(q_in, z_in, jac_c, W_c);
-    ////ManipulabilityTask(q_in, z_in, jac_c, W_c);
-    ////BaseObstacleTask(q_in, z_in, jac_c, W_c);
-
-
-    ////Inversion
-    //// qdot_out = (jac_full^T * W_e * jac_full + jac_augmented^T * W_c * jac_augmented + W_v)^-1(jac_full^T * W_e * v_in + jac_augmented^T * W_c * z_in)
-    //Eigen::Matrix<double, Eigen::Dynamic, Eigen::Dynamic> damped_inversion;
-    //damped_inversion.resize(num_dof,num_dof);
-
-    ////damped_inversion = (jac_full.transpose() * W_e * jac_full) +  (jac_c.transpose() * W_c * jac_c) + W_v;
-    //damped_inversion = (jac_full.transpose() * W_e * jac_full) + W_v;
-    //if(DEBUG)
-        //std::cout << "Inversion done\n";
-
-    //Eigen::Matrix<double, Eigen::Dynamic, Eigen::Dynamic> q_dot_conf_control;
-    //Eigen::Matrix<double, 6, 1> v_in_eigen;
-    //v_in_eigen.setZero();
-    //v_in_eigen(0,0) = v_in.vel.x();
-    //v_in_eigen(1,0) = v_in.vel.y();
-    //v_in_eigen(2,0) = v_in.vel.z();
-    //v_in_eigen(3,0) = v_in.rot.x();
-    //v_in_eigen(4,0) = v_in.rot.y();
-    //v_in_eigen(5,0) = v_in.rot.z();
-    ////q_dot_conf_control = damped_inversion.inverse() * ((jac_full.transpose() * W_e * v_in_eigen) + (jac_c.transpose() * W_c * z_in));
-    //q_dot_conf_control = damped_inversion.inverse() * jac_full.transpose() * W_e * v_in_eigen;
-
-    //if(DEBUG)
-        //std::cout << "Endergebnis: \n" << q_dot_conf_control << "\n";
-	
-	Eigen::JacobiSVD<Eigen::MatrixXd> svd(jac.data,Eigen::ComputeFullU | Eigen::ComputeFullV);
-    
-    Eigen::VectorXd v_in_vec = Eigen::VectorXd::Zero(jac.rows());
-    
-    //Eigen::VectorXd S = svd.singularValues();
-    //
-    
-    //
-    //Eigen::MatrixXd S_inv = Eigen::MatrixXd::Zero(jac.columns(),jac.rows());
-    
-    //for (int i=0; i<(jac.rows()<jac.columns()?jac.rows():jac.columns());i++)
-		//S_inv(i,i)=(S(i)<eps?0:1/S(i));	
-	
-	
-	 if (dampingFactorSelection=="manipulability")
-	{	
-		Eigen::Matrix<double,Eigen::Dynamic,Eigen::Dynamic> prod = jac.data * jac.data.transpose();
-        double d = prod.determinant();        
-        double w = std::sqrt(std::abs(d));      
-		double lambda0 = 0.1;
-		double wt = 0.001;
-		damping_factor = (w<wt ? lambda0 * pow((1 - w/wt),2) : 0);
-		//std::cout << "w" << w << " wt" <<wt << " Condicion" << (bool)(w<wt) << "\n";
-	}
-	
-	else if (dampingFactorSelection=="manipulabilityRate")
-	{
-		Eigen::Matrix<double,Eigen::Dynamic,Eigen::Dynamic> prod = jac.data * jac.data.transpose();
-        double d = prod.determinant();        
-        double w = std::sqrt(std::abs(d));
-		double wt = 0.05;
-		double lambda0 = 0.008;
-		if (!firstIterationDone)
-			damping_factor=lambda0;
-		else
-			if(w<quasiZero && wkm1<quasiZero)				
-				damping_factor = lambda0;
-			else
-				damping_factor = (w/wkm1 < wt ? lambda0 * (1-w/wkm1) : 0);	
-		
-		if (DEBUG)
-		{			
-			std::cout<<"w: "<<w<<" wk-1: "<< wkm1 << " condicion:" << (bool)(w/wkm1 <wt) << std::endl;
-		}				
-		wkm1=w;		
-	}
-	
-	else if (dampingFactorSelection == "trackingError")	
-	{
-		double deltaRMax = 0.05;
-		damping_factor = (svd.singularValues())(0);
-		for (int i=1; i<jac.rows();i++) {					
-			if(damping_factor>(svd.singularValues())(i) && ((svd.singularValues())(i))>=0.001)		{
-				damping_factor = (svd.singularValues())(i);			
-			//file << "Minimum sv:"<< damping_factor << std::endl;
-			}
-			}		
-				
-		damping_factor=pow(damping_factor,2)*deltaRMax/(1-deltaRMax);	
-	}
-	
-	else if (dampingFactorSelection == "none")
-	{
-		Eigen::VectorXd S = svd.singularValues();
-		Eigen::MatrixXd S_inv = Eigen::MatrixXd::Zero(jac.columns(),jac.rows());
-    
-		for (int i=0; i<(jac.rows()<jac.columns()?jac.rows():jac.columns());i++)
-			S_inv(i,i)=(S(i)<eps?0:1/S(i));
-			
-		for (int i=0; i<jac.rows(); i++)
-			v_in_vec(i)=v_in(i);
-    
-		qdot_out_vec= svd.matrixV()*S_inv*svd.matrixU().transpose()*v_in_vec;
-	}
-	
-	else if (dampingFactorSelection == "singularRegion")
-	{
-		Eigen::VectorXd S = svd.singularValues();		
-		double lambda0 = 0.01;		
-		damping_factor = S(S.size()-1)>=eps ? 0 : sqrt(1-pow(S(S.size()-1)/eps,2))*lambda0;		
-	}
-	
-	if(dampingFactorSelection != "none")
-	{
-		Wv=Wv*damping_factor*damping_factor;
-		Eigen::MatrixXd tmp = (jac.data.transpose()*We*jac.data+Jc.transpose()*Wc*Jc+Wv).inverse();	
-		if(isnan(tmp.determinant()))
-			return -1;
-			
-		for (int i=0; i<jac.rows(); i++)
-		{		
-			v_in_vec(i)=v_in(i);		
-		}
-		if(damping_factor==0) {		
-		Eigen::Matrix<double,Eigen::Dynamic,Eigen::Dynamic> prod = jac.data.transpose() * jac.data;
-		Eigen::JacobiSVD<Eigen::MatrixXd> prod_svd(prod,Eigen::ComputeFullU | Eigen::ComputeFullV);
-		Eigen::VectorXd prod_S = prod_svd.singularValues();
-		Eigen::MatrixXd prod_S_inv = Eigen::MatrixXd::Zero(jac.columns(),jac.columns());
-    //
-		for (int i=0; i<(jac.rows()<jac.columns()?jac.rows():jac.columns());i++)
-			prod_S_inv(i,i)=(prod_S(i)==0?0:1/prod_S(i));			
-		
-		qdot_out_vec= prod_svd.matrixV()*prod_S_inv*prod_svd.matrixU().transpose()*(jac.data.transpose()*We*v_in_vec);		
-	}
-		else
-		
-		qdot_out_vec= tmp*(jac.data.transpose()*We*v_in_vec);		
-	}
-	
-	for(int i=0; i<jac.columns(); i++)
-		{	
-			if(std::abs(qdot_out_vec(i,0))>500) {				
-				if (file.is_open())
-				  {
-					Eigen::Matrix<double,Eigen::Dynamic,Eigen::Dynamic> prod = jac.data * jac.data.transpose();					
-					
-					double d = prod.determinant();
-					double kappa = std::sqrt(d);        					
-					file << "Here is the Jacobian:\n" << jac.data << '\n';
-					file << "Last Jacobian:\n" << Jcm1 << '\n';
-					file << "Here is prod:\n" << prod << '\n';					
-					file << "And here is the other stuff:"<< std::endl << "damping_factor" <<damping_factor<<std::endl;
-					file << "Singular values:\n" << svd.singularValues();					
-					file << "\nManipulability: " << kappa << "\n";
-					file<<"El twist deberia ser:\n"<<jac.data*qdot_out_vec<<std::endl;
-					file << "La entrada fue: \n" << v_in_vec<<std::endl;
-					file << "La salida es: \n" << qdot_out_vec <<'\n';
-					file << "inv(jac' jac):\n" << (jac.data.transpose()*jac.data).inverse();
-				  }
-				  break;
-			  }			
-		}
-		
-	for(int i=0; i<jac.columns(); i++)		
-		qdot_out(i)=qdot_out_vec(i,0);			
-		
-	//for (int i=0;i<jac.rows();i++)
-		//for (int j=0;j<jac.columns();j++)
-			//ROS_WARN("tmp i %d j %d val %f",i,j,tmp(i,j));
-			//
-	//ROS_WARN("Det tmp: %f",tmp.determinant());
-	    
-    /// Do a singular value decomposition of "jac" with maximum 
-    /// iterations "maxiter", put the results in "U", "S" and "V"
-    /// jac = U*S*Vt
-    /// jac: mxn
-    /// U: mxm
-    /// S: nx1 (vector of singular values) it actually is a nxm with only diagonal entries
-    /// Vt: nxn
-    /// qdot_out: nx1
-    /// v_in: mx1
-    
-    /// We have to calculate qdot_out = jac_pinv*v_in
-    /// Using the svd decomposition this becomes(jac_pinv=V*S_pinv*Ut):
-    /// qdot_out = V*S_pinv*Ut*v_in
-        
-        
-    if(DEBUG)
-=======
 {}
 
 
@@ -314,39 +45,13 @@
     {    qdot_out(i)=qdot_out_vec(i,0);    }
     
     if(DEBUG) 
->>>>>>> 75a084a8
-    {
-        //compute manipulability
+    {
+        ///compute manipulability
         ///kappa = sqrt(norm(J*Jt)) 
         ///see  T.Yoshikawa "Manipulability of robotic mechanisms"
         ///     International Journal of Robotics Research, 4(2):3-9, 1985
         Eigen::Matrix<double,Eigen::Dynamic,Eigen::Dynamic> prod = jac.data * jac.data.transpose();
         double d = prod.determinant();
-<<<<<<< HEAD
-        double kappa = std::sqrt(d);        
-        std::cout << "\nManipulability: " << kappa << "\n";        
-		//ROS_WARN("Damping factor: %f",damping_factor);
-        //std::cout<<"task_size:"<<task_size<<std::endl;
-        std::cout << "Current jacobian:\n " << jac.data << "\n";
-        //std::cout << "Current We:\n " << We << "\n";
-        //std::cout << "Current Wc:\n " << Wc << "\n";
-        //std::cout << "Current Wv:\n " << Wv << "\n";        
-        //std::cout << "Jc:\n " << Jc << "\n";
-        //std::cout<<"Singular values"<<svd.singularValues()<<std::endl;
-        //std::cout << "Damping factor" << damping_factor << std::endl;
-        std::cout << "Reciprocal Condition number" << 1/(prod.norm()*prod.inverse().norm())<<'\n';
-        //std::cout << "DEBUG END" << std::endl;
-    }
-    
-    Jcm1=jac.data;
-    
-    ret=1;
-    
-    if(!firstIterationDone)
-		firstIterationDone=true;
-		
-    return ret;
-=======
         double kappa = std::sqrt(d);
         std::cout << "\nManipulability: " << kappa << "\n";
         
@@ -525,7 +230,6 @@
     }
     
     return 1;
->>>>>>> 75a084a8
 }
 
 
