--- conflicted
+++ resolved
@@ -3,27 +3,17 @@
 #include "cob_twist_controller/augmented_solver.h"
 #include <fstream>
 
-
 #define DEBUG true
+
 
 augmented_solver::augmented_solver(const KDL::Chain& _chain, double _eps, int _maxiter):
     chain(_chain),
-<<<<<<< HEAD
-    jnt2jac(chain),
-    jac(chain.getNrOfJoints()),    
-    U(6,KDL::JntArray(chain.getNrOfJoints())),
-    //S(chain.getNrOfJoints()),
-    V(chain.getNrOfJoints(), KDL::JntArray(chain.getNrOfJoints())),
-    tmp(chain.getNrOfJoints()),
-=======
     jac(chain.getNrOfJoints()),
     jnt2jac(chain),
->>>>>>> 75a084a8
     eps(_eps),
     maxiter(_maxiter),
     initial_iteration(true)
 {}
-
 
 augmented_solver::~augmented_solver()
 {}
@@ -40,47 +30,6 @@
     Eigen::VectorXd v_in_vec = Eigen::VectorXd::Zero(jac.rows());
     Eigen::MatrixXd S_inv = Eigen::MatrixXd::Zero(jac.columns(),jac.rows());
     
-<<<<<<< HEAD
-    /// Do a singular value decomposition of "jac" with maximum 
-    /// iterations "maxiter", put the results in "U", "S" and "V"
-    /// jac = U*S*Vt
-    /// jac: mxn
-    /// U: mxm
-    /// S: nx1 (vector of singular values) it actually is a nxm with only diagonal entries
-    /// Vt: nxn
-    /// qdot_out: nx1
-    /// v_in: mx1
-    
-    Eigen::JacobiSVD<Eigen::MatrixXd> svd(jac.data,Eigen::ComputeFullU | Eigen::ComputeFullV);
-    
-    Eigen::VectorXd S = svd.singularValues();
-    
-    Eigen::VectorXd v_in_vec = Eigen::VectorXd::Zero(jac.rows());
-    
-    Eigen::MatrixXd S_inv = Eigen::MatrixXd::Zero(jac.columns(),jac.rows());
-    
-    for (int i=0; i<(jac.rows()<jac.columns()?jac.rows():jac.columns());i++)
-		S_inv(i,i)=((S(i)<eps)?0:1/S(i));
-		
-	for (int i=0; i<jac.rows(); i++)
-		v_in_vec(i)=v_in(i);
-    
-    Eigen::MatrixXd qdot_out_vec= svd.matrixV()*S_inv*svd.matrixU().transpose()*v_in_vec;
-    
-    for(int i=0; i<jac.columns(); i++)
-		qdot_out(i)=qdot_out_vec(i,0);
-    
-    //ret = svd.calculate(jac,U,S,V,maxiter);    
-    
-    if(DEBUG) 
-    {
-        std::cout << "Singular Values:\n " << S << "\n";        
-        std::cout << "Singular Values inv:\n " << S_inv << "\n";
-        std::cout << "Salida:\n " << qdot_out_vec << "\n";
-    }
-        
-    if(DEBUG)
-=======
     ///truncated S(i)
     for (int i=0; i<(jac.rows()<jac.columns()?jac.rows():jac.columns());i++)
     {    S_inv(i,i)=((S(i)<eps)?0:1/S(i));    }
@@ -96,7 +45,6 @@
     {    qdot_out(i)=qdot_out_vec(i,0);    }
     
     if(DEBUG) 
->>>>>>> 75a084a8
     {
         ///compute manipulability
         ///kappa = sqrt(norm(J*Jt)) 
@@ -104,11 +52,7 @@
         ///     International Journal of Robotics Research, 4(2):3-9, 1985
         Eigen::Matrix<double,Eigen::Dynamic,Eigen::Dynamic> prod = jac.data * jac.data.transpose();
         double d = prod.determinant();
-<<<<<<< HEAD
-        double kappa = std::sqrt(d);        
-=======
         double kappa = std::sqrt(d);
->>>>>>> 75a084a8
         std::cout << "\nManipulability: " << kappa << "\n";
         
         std::cout << "Singular Values:\n " << S << "\n";
@@ -116,58 +60,6 @@
         std::cout << "Result:\n " << qdot_out_vec << "\n";
     }
     
-<<<<<<< HEAD
-       
-    /// We have to calculate qdot_out = jac_pinv*v_in
-    /// Using the svd decomposition this becomes(jac_pinv=V*S_pinv*Ut):
-    /// qdot_out = V*S_pinv*Ut*v_in
-
-      
-    
-    double sum;
-    unsigned int i,j;
-
-
-	//for (int i=0; i<tmp.rows();i++)
-		//std::cout<<"TMP("<<i<<"):"<<tmp(i)<<std::endl;
-
-	//first we calculate Ut*v_in
-    //for (i=0;i<jac.rows();i++) //m
-    //{
-        //sum = 0.0;
-        //for (j=0;j<jac.rows();j++) //m
-        //{
-            //sum+= U[j](i)*v_in(j);
-        //}
-        //tmp(i) = sum;
-    //}
-    //
-    //next is S^-1*Ut*v_in
-    //for (i=0;i<jac.columns();i++) //n
-    //{
-        //exact solution
-        //tmp(i) = tmp(i)*1.0/S(i);
-        //truncated svd
-        //If the singular value is too small (<eps), don't invert it but set the inverted singular value to zero 
-        //if(i<jac.rows()-1)
-			//tmp(i) = tmp(i)*(fabs(S(i))<eps?0.0:1.0/S(i));
-    //}
-    //tmp is now: tmp=S_pinv*Ut*v_in, 
-       //
-    //we still have to left-multiply it with V to get qdot_out
-    //for (i=0;i<jac.columns();i++) //n
-    //{
-        //sum = 0.0;
-        //for (j=0;j<jac.columns();j++) //n
-        //{
-            //sum+=V[i](j)*tmp(j);
-        //}
-        //Put the result in qdot_out
-        //qdot_out(i)=sum;
-    //}    
-    
-    ret=1;
-=======
     return 1;
 }
 
@@ -313,7 +205,6 @@
             break;
         }
     }
->>>>>>> 75a084a8
     
     if(DEBUG)
     {
