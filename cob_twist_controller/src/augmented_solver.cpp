#include "ros/ros.h"

#include "cob_twist_controller/augmented_solver.h"
#include <fstream>

#define DEBUG true


augmented_solver::augmented_solver(const KDL::Chain& _chain, double _eps, int _maxiter):
    chain(_chain),
    jac(chain.getNrOfJoints()),
    jnt2jac(chain),
    maxiter(_maxiter),
    initial_iteration(true),
    last_dh(Eigen::VectorXd::Zero(jac.columns()))
{}

augmented_solver::~augmented_solver()
{}


int augmented_solver::CartToJnt(const KDL::JntArray& q_in, const KDL::JntArray& last_q_dot, KDL::Twist& v_in, KDL::JntArray& qdot_out, std::vector<float> *limits_min, std::vector<float> *limits_max, KDL::Frame &base_position, KDL::Frame &chain_base)
{
    ///used only for debugging
    std::ofstream file("test_end_effect.txt", std::ofstream::app);
    
    ///Let the ChainJntToJacSolver calculate the jacobian "jac_chain" for the current joint positions "q_in"
    KDL::Jacobian jac_chain(chain.getNrOfJoints());
    Eigen::Matrix<double,6,3> jac_b;

    jnt2jac.JntToJac(q_in, jac_chain);
    double base_ratio = params_.base_ratio;
    if(params_.base_active)
    {
		Eigen::Matrix<double, 3, 3> chain_base_rot,base_rot,tip_base_rot;
		Eigen::Vector3d w_chain_base;
		Eigen::Vector3d r_chain_base;
		Eigen::Vector3d tangential_vel;
		Eigen::MatrixXd W_base_ratio = Eigen::MatrixXd::Identity(jac.columns(), jac.columns());
		
		Eigen::Matrix<double,Eigen::Dynamic,Eigen::Dynamic> prod = jac.data * jac.data.transpose();
		double d = prod.determinant();
		double kappa = std::sqrt(d);
		

			//if(kappa < 0.2){
				//base_ratio = (1-kappa*10);
			//}else{
				//base_ratio = 0;
			//}
			//std::cout << "\n base_ratio: " << base_ratio << "\n";

		
        //Create standard platform jacobian
        jac_b.setZero();
        
        // Get current x and y position from chain_tip to base_link
        x_ = base_position.p.x();
        y_ = base_position.p.y();
<<<<<<< HEAD

        Eigen::Matrix<double, 3, 3> chain_base_rot,base_rot;
        
        chain_base_rot <<     chain_base.M.data[0],chain_base.M.data[1],chain_base.M.data[2],
                            chain_base.M.data[3],chain_base.M.data[4],chain_base.M.data[5],
                            chain_base.M.data[6],chain_base.M.data[7],chain_base.M.data[8];
                            
        std::cout <<"chain_base_rot: \n" << chain_base_rot << "\n";
        
        
        // Transform Wz from base_link to chain_base
        Eigen::Vector3d w_chain_base;
        Eigen::Vector3d w_base(0,0,params_.base_ratio);
        w_chain_base = chain_base_rot * w_base;
        
        // Calculate tangential velocity
        Eigen::Vector3d x_tangential_vel,y_tangential_vel,z_tangential_vel;
        Eigen::Vector3d x_chain_base(chain_base.M.data[0],chain_base.M.data[3],chain_base.M.data[6]);
        Eigen::Vector3d y_chain_base(chain_base.M.data[1],chain_base.M.data[4],chain_base.M.data[7]);
        /// Special case, If a base rotation causes a z linear velocity when the torso is bent.
        Eigen::Vector3d z_chain_base(chain_base.M.data[2],chain_base.M.data[5],chain_base.M.data[8]);
        
        
        x_tangential_vel = x_chain_base.cross(w_chain_base);
        y_tangential_vel = y_chain_base.cross(w_chain_base);
        z_tangential_vel = z_chain_base.cross(w_chain_base);
        
         //Vx-Base <==> q8 effects a change in the following chain_base Vx velocities
        jac_b(0,0) = params_.base_ratio*chain_base_rot(0,0);   
        jac_b(0,1) = params_.base_ratio*chain_base_rot(0,1);
        jac_b(0,2) = x_tangential_vel(0) + y_tangential_vel(0) + z_tangential_vel(0);

        // Vy-Base <==> q9 effects a change in the following chain_base Vy velocities
        jac_b(1,0) = params_.base_ratio*chain_base_rot(1,0);   
        jac_b(1,1) = params_.base_ratio*chain_base_rot(1,1);
        jac_b(1,2) = x_tangential_vel(1) + y_tangential_vel(1) + z_tangential_vel(1);
        
        // Vz-Base <==>  effects a change in the following chain_base Vz velocities
        jac_b(2,0) = params_.base_ratio*chain_base_rot(2,0);   
        jac_b(2,1) = params_.base_ratio*chain_base_rot(2,1);
        jac_b(2,2) = x_tangential_vel(2) + y_tangential_vel(2) + z_tangential_vel(2);
        
        //Phi <==> Wz with respect to base_link
        jac_b(3,2) = w_chain_base(0);
        jac_b(4,2) = w_chain_base(1);
        jac_b(5,2) = w_chain_base(2);

=======
		z_ = base_position.p.z();
		Eigen::Vector3d r_base_link(x_,y_,z_);
		
		chain_base_rot << 	chain_base.M.data[0],chain_base.M.data[1],chain_base.M.data[2],
							chain_base.M.data[3],chain_base.M.data[4],chain_base.M.data[5],
							chain_base.M.data[6],chain_base.M.data[7],chain_base.M.data[8];
							
		//std::cout << "chain_base_rot:\n " << chain_base_rot << "\n";
		//W_base_ratio(0,0) = (1-params_.base_ratio)*chain_base.M.data[0];
		//W_base_ratio(0,1) = (1-params_.base_ratio)*chain_base.M.data[1];
		//
		//W_base_ratio(1,0) = (1-params_.base_ratio)*chain_base.M.data[3];
		//W_base_ratio(1,1) = (1-params_.base_ratio)*chain_base.M.data[4];
		//
		//W_base_ratio(2,0) = (1-params_.base_ratio)*chain_base.M.data[6];
		//W_base_ratio(2,1) = (1-params_.base_ratio)*chain_base.M.data[7];
		//
		//jac.data = jac.data * W_base_ratio.transpose();
							
		// Transform from base_link to chain_base
		//Eigen::Vector3d w_base_link(0,0,base_ratio);
		Eigen::Vector3d w_base_link(0,0,1);
		w_chain_base = chain_base_rot*w_base_link;
		r_chain_base = chain_base_rot*r_base_link;
		
		//Calculate tangential velocity
		tangential_vel = w_chain_base.cross(r_chain_base);
		
		 //Vx-Base <==> q8 effects a change in the following chain_base Vx velocities
		jac_b(0,0) = base_ratio*chain_base_rot(0,0);
		jac_b(0,1) = base_ratio*chain_base_rot(0,1);
		jac_b(0,2) = tangential_vel(0);
		
		// Vy-Base <==> q9 effects a change in the following chain_base Vy velocities
		jac_b(1,0) = base_ratio*chain_base_rot(1,0);
		jac_b(1,1) = base_ratio*chain_base_rot(1,1);
		jac_b(1,2) = tangential_vel(1);
		
		// Vz-Base <==>  effects a change in the following chain_base Vz velocities
		jac_b(2,0) = base_ratio*chain_base_rot(2,0);
		jac_b(2,1) = base_ratio*chain_base_rot(2,1);
		jac_b(2,2) = tangential_vel(2);
		
		//Phi <==> Wz with respect to base_link
		jac_b(3,2) = w_chain_base(0);
		jac_b(4,2) = w_chain_base(1);
		jac_b(5,2) = w_chain_base(2);
		
>>>>>>> 582582a8
        //combine chain Jacobian and platform Jacobian
        Eigen::Matrix<double, 6, Eigen::Dynamic> jac_full;
        jac_full.resize(6,chain.getNrOfJoints() + jac_b.cols());
        jac_full << jac_chain.data,jac_b;
        
        //std::cout << "Combined jacobian:\n " << jac_full << "\n";
        //std::cout << "Weighting Matrix:\n " << W_base_ratio << "\n";
        //ROS_INFO_STREAM("JacBase: rows " <<jac_base.rows()<<"; cols "<<jac_base.cols());
        //ROS_INFO_STREAM("JacFull: rows " <<jac_full.rows()<<"; cols "<<jac_full.cols());
        
        //ROS_INFO_STREAM("JacANTE: rows " <<jac.rows()<<"; cols "<<jac.columns());
        jac.resize(chain.getNrOfJoints() + jac_b.cols());
        //ROS_INFO_STREAM("JacPOST: rows " <<jac.rows()<<"; cols "<<jac.columns());
        
        jac.data << jac_full;
    }
    else
    {
        jac.resize(chain.getNrOfJoints());
        jac.data << jac_chain.data;
    }
    

    
    Eigen::JacobiSVD<Eigen::MatrixXd> svd(jac.data,Eigen::ComputeFullU | Eigen::ComputeFullV);
    Eigen::VectorXd S = svd.singularValues();
    double damping_factor = 0.0;
    if (params_.damping_method == MANIPULABILITY)
    {
        Eigen::Matrix<double,Eigen::Dynamic,Eigen::Dynamic> prod = jac.data * jac.data.transpose();
        double d = prod.determinant();
        double w = std::sqrt(std::abs(d));
        damping_factor = ((w<params_.wt) ? (params_.lambda0 * pow((1 - w/params_.wt),2)) : 0);
        //std::cout << "w" << w << " wt" <<wt << " Condition" << (bool)(w<wt) << "\n";
    }
    
    else if (params_.damping_method == MANIPULABILITY_RATE)
    {
        Eigen::Matrix<double,Eigen::Dynamic,Eigen::Dynamic> prod = jac.data * jac.data.transpose();
        double d = prod.determinant();
        double w = std::sqrt(std::abs(d));
        if (initial_iteration)
        {
            damping_factor = params_.lambda0;
        }
        else
        {
            if(wkm1 == 0) //division by zero
            {    damping_factor = params_.lambda0;    }
            else
            {    damping_factor = ((std::fabs(w/wkm1) > params_.wt) ? (params_.lambda0 * (1-w/wkm1)) : 0);    }
        }
        //std::cout<<"w: "<<w<<" wk-1: "<< wkm1 << " condition:" << (bool)(w/wkm1 <params_.wt) << std::endl;
        wkm1=w;
    }
    
    else if (params_.damping_method == TRACKING_ERROR)
    {
        double min_singular_value = svd.singularValues()(0);
        for (int i=1; i<jac.rows(); i++) 
        {
            if((svd.singularValues()(i) < min_singular_value) && (svd.singularValues()(i)>params_.eps)) //What is a zero singular value, and what is not. Less than 0.005 seems OK
            {
                min_singular_value = svd.singularValues()(i);
                //file << "Minimum sv:"<< min_singular_value << std::endl;
            }
        }
        damping_factor = pow(min_singular_value,2) * params_.deltaRMax/(1-params_.deltaRMax);
    }
    
    else if (params_.damping_method == SINGULAR_REGION)
    {
        damping_factor = ((S(S.size()-1)>=params_.eps) ? 0 : (sqrt(1-pow(S(S.size()-1)/params_.eps,2))*params_.lambda0)); //The last singular value seems to be less than 0.01 near singular configurations
    }
    
    else if (params_.damping_method == CONSTANT)
    {
        damping_factor = params_.damping_factor;
    }
    
    else if (params_.damping_method == TRUNCATION)
    {
        damping_factor = 0.0;
    }
    else
    {
        ROS_ERROR("DampingMethod %d not defined! Aborting!", params_.damping_method);
        return -1;
    }
    
    

    int task_size = 1;
    
    //Weighting matrix for endeffector Jacobian Je (jac)
    //Eigen::MatrixXd We = Eigen::MatrixXd::Identity(jac.rows(), jac.rows());
    
    //Weighting matrix for additional/task constraints Jc
    //Eigen::MatrixXd Wc = Eigen::MatrixXd::Identity(task_size,task_size);
    //Eigen::MatrixXd Jc = Eigen::MatrixXd::Zero(task_size,jac.columns());
    
    //Weighting matrix for damping 
    Eigen::MatrixXd Wv = Eigen::MatrixXd::Identity(jac.rows(), jac.rows());
    
    Eigen::VectorXd v_in_vec = Eigen::VectorXd::Zero(jac.rows());
    Eigen::VectorXd v_in_vec_base = Eigen::VectorXd::Zero(jac_base.rows());
    Eigen::MatrixXd qdot_out_vec;
    Eigen::MatrixXd qdot_out_vec_enforced;


    ///use calculated damping value lambda for SVD
    Wv = Wv*damping_factor*damping_factor; //why squared?
    
    ///convert input
    for (int i=0; i<jac.rows(); i++)
    {    v_in_vec(i)=v_in(i);    }
    
<<<<<<< HEAD
    
    if(params_.JLA_active) {
        Eigen::MatrixXd W = augmented_solver::calculate_weighting(q_in, last_q_dot, limits_min, limits_max).asDiagonal();
        Eigen::MatrixXd tmp = (jac.data*W.inverse()*jac.data.transpose()+Wv).inverse();        
        qdot_out_vec=W.inverse()*jac.data.transpose()*tmp*v_in_vec;
    }
    else {
        Eigen::MatrixXd tmp = (jac.data*jac.data.transpose()+Wv).inverse();
        qdot_out_vec=jac.data.transpose()*tmp*v_in_vec;
    }
    
    if(params_.enforce_limits)
        {    qdot_out_vec_enforced=augmented_solver::enforce_limits(q_in,&qdot_out_vec,limits_min, limits_max);    }
    else
        {    qdot_out_vec_enforced=qdot_out_vec;    }
=======
	Eigen::MatrixXd W12 = augmented_solver::calculate_weighting(q_in, limits_min, limits_max).asDiagonal();
	std::cout << "W12:\n " << W12 << "\n";
    Eigen::MatrixXd Jw = jac.data*W12.inverse();
>>>>>>> 582582a8
    
    //std::cout << "Weightening Vector: \n" << W12 << "\n";
    ///// formula from book (2.3.19)
    ////reults in oscillation without task constraints and damping close to 0.0 (when far from singularity)?
    //Eigen::MatrixXd tmp = (jac.data.transpose()*We*jac.data+Jc.transpose()*Wc*Jc+Wv).inverse();
    //qdot_out_vec= tmp*(jac.data.transpose()*We*v_in_vec);
    
<<<<<<< HEAD
=======
    Eigen::MatrixXd tmp = (Jw.transpose()*Jw+Wv)*W12;

    qdot_out_vec=tmp.fullPivHouseholderQr().solve(Jw.transpose()*v_in_vec);
    //std::cout << "qdot_out_vec: \n" << qdot_out_vec << "\n";
    
>>>>>>> 582582a8
    //qdot_out_vec= tmp.inverse()*(jac.data.transpose()*We*v_in_vec);
    /// formula from book (2.3.14)
    //additional task constraints can not be considered
    //Eigen::MatrixXd jac_pinv = Eigen::MatrixXd::Zero(jac.columns(),jac.rows());
    //Eigen::MatrixXd temp = Eigen::MatrixXd::Zero(jac.columns(),jac.rows());
    //for (int i=0; i<S.rows(); i++)
    //{
        //for (int j=0; j<jac.rows(); j++)
        //{
            //for (int k=0; k<jac.columns(); k++)
            //{
                //double denominator = pow(S(i),2)+pow(damping_factor,2);
                //double factor = (denominator < params_.eps) ? 0.0 : S(i)/denominator;
                //jac_pinv(k,j)+=factor*svd.matrixV()(k,i)*svd.matrixU()(j,i);
            //}
        //}
    //}
    //qdot_out_vec = jac_pinv*v_in_vec;
    
    
    ///convert output
    for(int i=0; i<jac.columns(); i++)
    {    qdot_out(i)=qdot_out_vec_enforced(i);    }
    }
    
    if(DEBUG)
    {
        //compute manipulability
        ///kappa = sqrt(norm(J*Jt))
        ///see  T.Yoshikawa "Manipulability of robotic mechanisms"
        ///     International Journal of Robotics Research, 4(2):3-9, 1985
        //Eigen::Matrix<double,Eigen::Dynamic,Eigen::Dynamic> prod = jac.data * jac.data.transpose();
        //double d = prod.determinant();
        //double kappa = std::sqrt(d);
        //std::cout << "\nManipulability: " << kappa << "\n";
        //ROS_WARN("Damping factor: %f",damping_factor);
        //std::cout<<"task_size:"<<task_size<<std::endl;
        //std::cout << "Current jacobian:\n " << jac.data << "\n";
        //std::cout << "Current We:\n " << We << "\n";
        //std::cout << "Current Wc:\n " << Wc << "\n";
        //std::cout << "Current Wv:\n " << Wv << "\n";
        //std::cout << "Jc:\n " << Jc << "\n";
        //std::cout<<"Singular values"<<svd.singularValues()<<std::endl;
        //std::cout << "Damping factor" << damping_factor << std::endl;
        //std::cout << "Reciprocal Condition number" << 1/(prod.norm()*prod.inverse().norm())<<'\n';
        //std::cout << "DEBUG END" << std::endl;
        //std::cout << "Output: '\n'" << qdot_out_vec << std::endl;
    }
    
    if (initial_iteration)
    {    initial_iteration=false;    }
    
    return 1;
}

Eigen::VectorXd augmented_solver::calculate_weighting(const KDL::JntArray& q, const KDL::JntArray& last_q_dot, std::vector<float> *limits_min, std::vector<float> *limits_max){
    
    //This function calculates the weighting matrix used to penalize a joint when it is near and moving towards a limit
    //The last joint velocity is used to determine if it that happens or not
    
    Eigen::VectorXd output = Eigen::VectorXd::Zero(jac.columns());
    
    std::vector<float>& limits_min_ = *limits_min;
    std::vector<float>& limits_max_ = *limits_max;
    
    for(int i=0; i<jac.columns() ; i++) {

        if(i<chain.getNrOfJoints()) {    //See Chan paper
            double dh = fabs(pow(limits_max_[i]/M_PI*180-limits_min_[i]/M_PI*180,2)*(2*(round(q(i)*10000)/10000)/M_PI*180-limits_max_[i]/M_PI*180-limits_min_[i]/M_PI*180)/(4*pow(limits_max_[i]/M_PI*180-(round(q(i)*10000)/10000)/M_PI*180,2)*pow((round(q(i)*10000)/10000)/M_PI*180-limits_min_[i]/M_PI*180,2)));
            std::cout<<"dh:"<<dh<<std::endl;

<<<<<<< HEAD
            if(initial_iteration)
            {    output(i)=1+dh;    }
            else {    //Penalize a joint only when its moving towards the limit
                if(last_dh(i)==dh || last_q_dot(i)>0 && ((limits_max_[i]-q(i)) < (q(i)-limits_min_[i])) || last_q_dot(i)<0 && ((limits_max_[i]-q(i)) > (q(i)-limits_min_[i])))
                {    output(i) = 1+dh;    }
                else
                {    output(i) = 1;    }
            }
            last_dh(i)=dh;
        }

        else
        {    output(i) = 1;    }
    }
=======
		    double dh = fabs(pow(limits_max_[i]/M_PI*180-limits_min_[i]/M_PI*180,2)*(2*q(i)/M_PI*180-limits_max_[i]/M_PI*180-limits_min_[i]/M_PI*180)/(4*pow(limits_max_[i]/M_PI*180-q(i)/M_PI*180,2)*pow(q(i)/M_PI*180-limits_min_[i]/M_PI*180,2)));
		    if(initial_iteration)
		    {    output(i)=1+dh;    }
		    else {
		        if(dh-last_dh(i)>=0)
		        {    output(i) = sqrt(1+dh);    }
		        else
		        {    output(i) = 1;    }
		    }
		    last_dh(i)=dh;
    	}
>>>>>>> 582582a8

    return output;
}

Eigen::VectorXd augmented_solver::enforce_limits(const KDL::JntArray& q, Eigen::MatrixXd *qdot_out, std::vector<float> *limits_min, std::vector<float> *limits_max) {
    
    //This function multiplies the velocities that result from the IK, in case they violate the specified tolerance
    //This factor uses the cosine function to provide a smooth transition from 1 to zero
    //The factor is not used if the output causes the joint to move far from its limits
    
    Eigen::VectorXd output = Eigen::VectorXd::Zero(jac.columns());
    double tolerance=5.0/180*M_PI;    
    
    for(int i=0; i<jac.columns() ;i++) {
        if(i<chain.getNrOfJoints()) {
            if((*limits_max)[i]-q(i)<tolerance) {        //Joint is nearer to the maximum limit
                if((*qdot_out)(i)>0)                     //Joint moves towards the limit
                    {    output(i)=(*qdot_out)(i)*pow((0.5+0.5*cos(M_PI*(q(i)+tolerance-(*limits_max)[i])/tolerance)),2);    ]
                else
                    {    output(i)=(*qdot_out)(i);    }
            }
            else 
                if(q(i)-(*limits_min)[i]<tolerance) {    //Joint is nearer to the minimum limit
                    if((*qdot_out)(i)<0)                 //Joint moves towards the limit
                        {    output(i)=(*qdot_out)(i)*pow(0.5+0.5*cos(M_PI*(q(i)-tolerance-(*limits_min)[i])/tolerance),2);    }
                    else
                        {    output(i)=(*qdot_out)(i);    }
                }
                else
                    {    output(i)=(*qdot_out)(i);    }
        }
        else
            {    output(i)=(*qdot_out)(i);    }
    }
    return output;
}<|MERGE_RESOLUTION|>--- conflicted
+++ resolved
@@ -29,7 +29,7 @@
     Eigen::Matrix<double,6,3> jac_b;
 
     jnt2jac.JntToJac(q_in, jac_chain);
-    double base_ratio = params_.base_ratio;
+    
     if(params_.base_active)
     {
 		Eigen::Matrix<double, 3, 3> chain_base_rot,base_rot,tip_base_rot;
@@ -54,58 +54,9 @@
         //Create standard platform jacobian
         jac_b.setZero();
         
-        // Get current x and y position from chain_tip to base_link
+        // Get current x and y position from EE and chain_base with respect to base_footprint
         x_ = base_position.p.x();
         y_ = base_position.p.y();
-<<<<<<< HEAD
-
-        Eigen::Matrix<double, 3, 3> chain_base_rot,base_rot;
-        
-        chain_base_rot <<     chain_base.M.data[0],chain_base.M.data[1],chain_base.M.data[2],
-                            chain_base.M.data[3],chain_base.M.data[4],chain_base.M.data[5],
-                            chain_base.M.data[6],chain_base.M.data[7],chain_base.M.data[8];
-                            
-        std::cout <<"chain_base_rot: \n" << chain_base_rot << "\n";
-        
-        
-        // Transform Wz from base_link to chain_base
-        Eigen::Vector3d w_chain_base;
-        Eigen::Vector3d w_base(0,0,params_.base_ratio);
-        w_chain_base = chain_base_rot * w_base;
-        
-        // Calculate tangential velocity
-        Eigen::Vector3d x_tangential_vel,y_tangential_vel,z_tangential_vel;
-        Eigen::Vector3d x_chain_base(chain_base.M.data[0],chain_base.M.data[3],chain_base.M.data[6]);
-        Eigen::Vector3d y_chain_base(chain_base.M.data[1],chain_base.M.data[4],chain_base.M.data[7]);
-        /// Special case, If a base rotation causes a z linear velocity when the torso is bent.
-        Eigen::Vector3d z_chain_base(chain_base.M.data[2],chain_base.M.data[5],chain_base.M.data[8]);
-        
-        
-        x_tangential_vel = x_chain_base.cross(w_chain_base);
-        y_tangential_vel = y_chain_base.cross(w_chain_base);
-        z_tangential_vel = z_chain_base.cross(w_chain_base);
-        
-         //Vx-Base <==> q8 effects a change in the following chain_base Vx velocities
-        jac_b(0,0) = params_.base_ratio*chain_base_rot(0,0);   
-        jac_b(0,1) = params_.base_ratio*chain_base_rot(0,1);
-        jac_b(0,2) = x_tangential_vel(0) + y_tangential_vel(0) + z_tangential_vel(0);
-
-        // Vy-Base <==> q9 effects a change in the following chain_base Vy velocities
-        jac_b(1,0) = params_.base_ratio*chain_base_rot(1,0);   
-        jac_b(1,1) = params_.base_ratio*chain_base_rot(1,1);
-        jac_b(1,2) = x_tangential_vel(1) + y_tangential_vel(1) + z_tangential_vel(1);
-        
-        // Vz-Base <==>  effects a change in the following chain_base Vz velocities
-        jac_b(2,0) = params_.base_ratio*chain_base_rot(2,0);   
-        jac_b(2,1) = params_.base_ratio*chain_base_rot(2,1);
-        jac_b(2,2) = x_tangential_vel(2) + y_tangential_vel(2) + z_tangential_vel(2);
-        
-        //Phi <==> Wz with respect to base_link
-        jac_b(3,2) = w_chain_base(0);
-        jac_b(4,2) = w_chain_base(1);
-        jac_b(5,2) = w_chain_base(2);
-
-=======
 		z_ = base_position.p.z();
 		Eigen::Vector3d r_base_link(x_,y_,z_);
 		
@@ -154,14 +105,12 @@
 		jac_b(4,2) = w_chain_base(1);
 		jac_b(5,2) = w_chain_base(2);
 		
->>>>>>> 582582a8
         //combine chain Jacobian and platform Jacobian
         Eigen::Matrix<double, 6, Eigen::Dynamic> jac_full;
         jac_full.resize(6,chain.getNrOfJoints() + jac_b.cols());
         jac_full << jac_chain.data,jac_b;
         
-        //std::cout << "Combined jacobian:\n " << jac_full << "\n";
-        //std::cout << "Weighting Matrix:\n " << W_base_ratio << "\n";
+        std::cout << "Combined jacobian:\n " << jac_full << "\n";
         //ROS_INFO_STREAM("JacBase: rows " <<jac_base.rows()<<"; cols "<<jac_base.cols());
         //ROS_INFO_STREAM("JacFull: rows " <<jac_full.rows()<<"; cols "<<jac_full.cols());
         
@@ -177,10 +126,9 @@
         jac.data << jac_chain.data;
     }
     
-
-    
     Eigen::JacobiSVD<Eigen::MatrixXd> svd(jac.data,Eigen::ComputeFullU | Eigen::ComputeFullV);
     Eigen::VectorXd S = svd.singularValues();
+    
     double damping_factor = 0.0;
     if (params_.damping_method == MANIPULABILITY)
     {
@@ -272,7 +220,6 @@
     for (int i=0; i<jac.rows(); i++)
     {    v_in_vec(i)=v_in(i);    }
     
-<<<<<<< HEAD
     
     if(params_.JLA_active) {
         Eigen::MatrixXd W = augmented_solver::calculate_weighting(q_in, last_q_dot, limits_min, limits_max).asDiagonal();
@@ -288,26 +235,12 @@
         {    qdot_out_vec_enforced=augmented_solver::enforce_limits(q_in,&qdot_out_vec,limits_min, limits_max);    }
     else
         {    qdot_out_vec_enforced=qdot_out_vec;    }
-=======
-	Eigen::MatrixXd W12 = augmented_solver::calculate_weighting(q_in, limits_min, limits_max).asDiagonal();
-	std::cout << "W12:\n " << W12 << "\n";
-    Eigen::MatrixXd Jw = jac.data*W12.inverse();
->>>>>>> 582582a8
-    
-    //std::cout << "Weightening Vector: \n" << W12 << "\n";
+    
     ///// formula from book (2.3.19)
     ////reults in oscillation without task constraints and damping close to 0.0 (when far from singularity)?
     //Eigen::MatrixXd tmp = (jac.data.transpose()*We*jac.data+Jc.transpose()*Wc*Jc+Wv).inverse();
     //qdot_out_vec= tmp*(jac.data.transpose()*We*v_in_vec);
     
-<<<<<<< HEAD
-=======
-    Eigen::MatrixXd tmp = (Jw.transpose()*Jw+Wv)*W12;
-
-    qdot_out_vec=tmp.fullPivHouseholderQr().solve(Jw.transpose()*v_in_vec);
-    //std::cout << "qdot_out_vec: \n" << qdot_out_vec << "\n";
-    
->>>>>>> 582582a8
     //qdot_out_vec= tmp.inverse()*(jac.data.transpose()*We*v_in_vec);
     /// formula from book (2.3.14)
     //additional task constraints can not be considered
@@ -379,7 +312,6 @@
             double dh = fabs(pow(limits_max_[i]/M_PI*180-limits_min_[i]/M_PI*180,2)*(2*(round(q(i)*10000)/10000)/M_PI*180-limits_max_[i]/M_PI*180-limits_min_[i]/M_PI*180)/(4*pow(limits_max_[i]/M_PI*180-(round(q(i)*10000)/10000)/M_PI*180,2)*pow((round(q(i)*10000)/10000)/M_PI*180-limits_min_[i]/M_PI*180,2)));
             std::cout<<"dh:"<<dh<<std::endl;
 
-<<<<<<< HEAD
             if(initial_iteration)
             {    output(i)=1+dh;    }
             else {    //Penalize a joint only when its moving towards the limit
@@ -394,19 +326,6 @@
         else
         {    output(i) = 1;    }
     }
-=======
-		    double dh = fabs(pow(limits_max_[i]/M_PI*180-limits_min_[i]/M_PI*180,2)*(2*q(i)/M_PI*180-limits_max_[i]/M_PI*180-limits_min_[i]/M_PI*180)/(4*pow(limits_max_[i]/M_PI*180-q(i)/M_PI*180,2)*pow(q(i)/M_PI*180-limits_min_[i]/M_PI*180,2)));
-		    if(initial_iteration)
-		    {    output(i)=1+dh;    }
-		    else {
-		        if(dh-last_dh(i)>=0)
-		        {    output(i) = sqrt(1+dh);    }
-		        else
-		        {    output(i) = 1;    }
-		    }
-		    last_dh(i)=dh;
-    	}
->>>>>>> 582582a8
 
     return output;
 }
